--- conflicted
+++ resolved
@@ -206,12 +206,7 @@
             {
                 MXRoomCreateContent *createContent = [MXRoomCreateContent modelFromJSON:event.content];
                 summary.creatorUserId = roomState.creatorUserId;
-<<<<<<< HEAD
-                updated = YES;                
-                [self checkRoomCreateStateEventPredecessorAndUpdateObsoleteRoomSummaryIfNeededWithCreateEvent:event summary:summary session:session roomState:roomState];
-                [self checkRoomIsVirtualWithCreateEvent:event summary:summary session:session];
-=======
-                                
+
                 NSString *roomTypeString = createContent.roomType;
                 
                 summary.roomTypeString = createContent.roomType;
@@ -220,8 +215,8 @@
                 
                 updated = YES;
                 [self checkRoomCreateStateEventPredecessorAndUpdateObsoleteRoomSummaryIfNeededWithCreateContent:createContent summary:summary session:session roomState:roomState];
-            }
->>>>>>> f7d5e5e2
+                [self checkRoomIsVirtualWithCreateEvent:event summary:summary session:session];
+            }
                 break;
                 
             default:

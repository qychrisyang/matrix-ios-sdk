/*
 Copyright 2015 OpenMarket Ltd
 Copyright 2018 New Vector Ltd
 Copyright 2019 The Matrix.org Foundation C.I.C

 Licensed under the Apache License, Version 2.0 (the "License");
 you may not use this file except in compliance with the License.
 You may obtain a copy of the License at

 http://www.apache.org/licenses/LICENSE-2.0

 Unless required by applicable law or agreed to in writing, software
 distributed under the License is distributed on an "AS IS" BASIS,
 WITHOUT WARRANTIES OR CONDITIONS OF ANY KIND, either express or implied.
 See the License for the specific language governing permissions and
 limitations under the License.
 */


#import "MXCall.h"

#import "MXCallStack.h"
#import "MXEvent.h"
#import "MXSession.h"
#import "MXTools.h"
#import "MXSDKOptions.h"
#import "MXEnumConstants.h"

#import "MXCallInviteEventContent.h"
#import "MXCallAnswerEventContent.h"
#import "MXCallSelectAnswerEventContent.h"
#import "MXCallCandidatesEventContent.h"
#import "MXCallRejectEventContent.h"
#import "MXCallNegotiateEventContent.h"
#import "MXCallReplacesEventContent.h"
#import "MXCallRejectReplacementEventContent.h"
#import "MXUserModel.h"
#import "MXCallCapabilitiesModel.h"
#import "MatrixSDKSwiftHeader.h"

#pragma mark - Constants definitions
NSString *const kMXCallStateDidChange = @"kMXCallStateDidChange";
NSString *const kMXCallSupportsHoldingStatusDidChange = @"kMXCallSupportsHoldingStatusDidChange";
NSString *const kMXCallSupportsTransferringStatusDidChange = @"kMXCallSupportsTransferringStatusDidChange";

@interface MXCall () <MXAudioOutputRouterDelegate>
{
    /**
     The manager of this object.
     */
    MXCallManager *callManager;

    /**
     The call object managed by the call stack
     */
    id<MXCallStackCall> callStackCall;

    /**
     The invite sent to/received by the peer
     */
    MXCallInviteEventContent *callInviteEventContent;

    /**
     The date when the communication has been established.
     */
    NSDate *callConnectedDate;

    /**
     The total duration of the call. It is computed when the call ends.
     */
    NSUInteger totalCallDuration;

    /**
     Timer to expire an invite.
     */
    NSTimer *inviteExpirationTimer;

    /**
     A queue of gathered local ICE candidates waiting to be sent to the other peer.
     */
    NSMutableArray<NSDictionary *> *localICECandidates;

    /**
     Timer for sending local ICE candidates.
     */
    NSTimer *localIceGatheringTimer;

    /**
     Cache for self.calleeId.
     */
    NSString *calleeId;
    
    /**
     Operation queue to collect operations before turn server response received.
     */
    NSOperationQueue *callStackCallOperationQueue;
}

/**
 Selected answer for this call. Can be nil.
 */
@property (nonatomic, strong) MXEvent *selectedAnswer;

@property (readwrite, nonatomic) BOOL isVideoCall;
@property (nonatomic, readwrite) MXAudioOutputRouter *audioOutputRouter;

@end

@implementation MXCall

@synthesize partyId = _partyId;

- (instancetype)initWithRoomId:(NSString *)roomId andCallManager:(MXCallManager *)theCallManager
{
    // For 1:1 call, use the room as the call signaling room
    return [self initWithRoomId:roomId callSignalingRoomId:roomId andCallManager:theCallManager];
}

- (instancetype)initWithRoomId:(NSString *)roomId callSignalingRoomId:(NSString *)callSignalingRoomId andCallManager:(MXCallManager *)theCallManager;
{
    self = [super init];
    if (self)
    {
        callManager = theCallManager;

        _room = [callManager.mxSession roomWithRoomId:roomId];
        _callSignalingRoom = [callManager.mxSession roomWithRoomId:callSignalingRoomId];

        _callId = [[NSUUID UUID] UUIDString];
        _callUUID = [NSUUID UUID];
        _callerId = callManager.mxSession.myUserId;

        _state = MXCallStateFledgling;
        _endReason = MXCallEndReasonUnknown;

        // Consider we are using a conference call when there are more than 2 users
        _isConferenceCall = (2 < _room.summary.membersCount.joined);

        localICECandidates = [NSMutableArray array];

        // Prevent the session from being paused so that the client can send call matrix
        // events to the other peer to establish the call  even if the app goes in background
        // meanwhile
        [callManager.mxSession retainPreventPause];

        callStackCall = [callManager.callStack createCall];
        if (nil == callStackCall)
        {
            MXLogError(@"[MXCall][%@] Error: Cannot create call. [MXCallStack createCall] returned nil.", _callId);
            [callManager.mxSession releasePreventPause];
            return nil;
        }

        callStackCall.delegate = self;
        
        callStackCallOperationQueue = [NSOperationQueue mainQueue];
        callStackCallOperationQueue.maxConcurrentOperationCount = 1;
        callStackCallOperationQueue.suspended = YES;

        // Set up TURN/STUN servers if we have them
        if (callManager.turnServersReceived)
        {
            [self configureTurnOrSTUNServers];
            
            //  do not wait for turn server response for future operations
            callStackCallOperationQueue.suspended = NO;
        }
        else
        {
            //  add an observer for turn servers received notification
            [[NSNotificationCenter defaultCenter] addObserver:self
                                                     selector:@selector(turnServersReceived:)
                                                         name:kMXCallManagerTurnServersReceived
                                                       object:nil];
        }
        
        MXLogDebug(@"[MXCall][%@] Initialized with room_id: %@, signalingRoomId: %@", _callId, roomId, callSignalingRoomId)
    }
    return self;
}

- (NSString *)partyId
{
    if (_partyId == nil)
    {
        _partyId = callManager.mxSession.myDeviceId;
    }
    return _partyId;
}

- (void)calleeId:(void (^)(NSString * _Nonnull))onComplete
{
    if (calleeId)
    {
        onComplete(calleeId);
    }
    else
    {
        // Set caleeId only for regular calls
        if (!_isConferenceCall)
        {
            MXWeakify(self);
            [_room state:^(MXRoomState *roomState) {
                MXStrongifyAndReturnIfNil(self);

                MXRoomMembers *roomMembers = roomState.members;
                for (MXRoomMember *roomMember in roomMembers.joinedMembers)
                {
                    if (![roomMember.userId isEqualToString:self.callerId])
                    {
                        self->calleeId = roomMember.userId;
                        break;
                    }
                }

                onComplete(self->calleeId);
            }];
        }
    }
}

- (void)handleCallEvent:(MXEvent *)event
{
    switch (event.eventType)
    {
        case MXEventTypeCallInvite:
            [self handleCallInvite:event];
            break;
        case MXEventTypeCallAnswer:
            [self handleCallAnswer:event];
            break;
        case MXEventTypeCallSelectAnswer:
            [self handleCallSelectAnswer:event];
            break;
        case MXEventTypeCallHangup:
            [self handleCallHangup:event];
            break;
        case MXEventTypeCallCandidates:
            [self handleCallCandidates:event];
            break;
        case MXEventTypeCallReject:
            [self handleCallReject:event];
            break;
        case MXEventTypeCallNegotiate:
            [self handleCallNegotiate:event];
            break;
        case MXEventTypeCallReplaces:
            [self handleCallReplaces:event];
            break;
        case MXEventTypeCallRejectReplacement:
            [self handleCallRejectReplacement:event];
            break;
        default:
            break;
    }
}

#pragma mark - Controls
- (void)callWithVideo:(BOOL)video
{
    MXLogDebug(@"[MXCall][%@] callWithVideo: %@", _callId, video ? @"YES" : @"NO");
    
    _isIncoming = NO;

    self.isVideoCall = video;

    [self setState:MXCallStateWaitLocalMedia reason:nil];
    
    NSString *eventName = _isConferenceCall ? kMXAnalyticsVoipNamePlaceConferenceCall : kMXAnalyticsVoipNamePlaceCall;
    
    [[MXSDKOptions sharedInstance].analyticsDelegate trackValue:@(video)
                                                       category:kMXAnalyticsVoipCategory
                                                           name:eventName];

    MXWeakify(self);
    [callStackCallOperationQueue addOperationWithBlock:^{
        MXStrongifyAndReturnIfNil(self);
        
        MXWeakify(self);
        [self->callStackCall startCapturingMediaWithVideo:video success:^() {
            MXStrongifyAndReturnIfNil(self);
            
            [self.audioOutputRouter reroute];

            MXWeakify(self);
            [self->callStackCall createOffer:^(NSString *sdp) {
                MXStrongifyAndReturnIfNil(self);

                [self setState:MXCallStateCreateOffer reason:nil];

                MXLogDebug(@"[MXCall][%@] callWithVideo: Offer created: %@", self.callId, sdp);

                // The call invite can sent to the HS
                NSMutableDictionary *content = [@{
                    @"call_id": self.callId,
                    @"offer": @{
                            @"type": kMXCallSessionDescriptionTypeStringOffer,
                            @"sdp": sdp
                    },
                    @"version": kMXCallVersion,
                    @"lifetime": @(self->callManager.inviteLifetime),
                    @"capabilities": @{@"m.call.transferee": @(NO)},
                    @"party_id": self.partyId
                } mutableCopy];
                
                NSString *directUserId = self.room.directUserId;
                if (directUserId)
                {
                    content[@"invitee"] = directUserId;
                }
                
                MXWeakify(self);
                [self.callSignalingRoom sendEventOfType:kMXEventTypeStringCallInvite content:content localEcho:nil success:^(NSString *eventId) {

                    self->callInviteEventContent = [MXCallInviteEventContent modelFromJSON:content];
                    [self setState:MXCallStateInviteSent reason:nil];

                } failure:^(NSError *error) {
                    MXStrongifyAndReturnIfNil(self);
                    
                    MXLogError(@"[MXCall][%@] callWithVideo: ERROR: Cannot send m.call.invite event.", self.callId);
                    [self didEncounterError:error reason:MXCallHangupReasonUnknownError];
                }];

            } failure:^(NSError *error) {
                MXStrongifyAndReturnIfNil(self);
                
                MXLogError(@"[MXCall][%@] callWithVideo: ERROR: Cannot create offer. Error: %@", self.callId, error);
                [self didEncounterError:error reason:MXCallHangupReasonIceFailed];
            }];
        } failure:^(NSError *error) {
            MXStrongifyAndReturnIfNil(self);
            
            MXLogError(@"[MXCall][%@] callWithVideo: ERROR: Cannot start capturing media. Error: %@", self.callId, error);
            [self didEncounterError:error reason:MXCallHangupReasonUserMediaFailed];
        }];
    }];
}

- (void)answer
{
    MXLogDebug(@"[MXCall][%@] answer", _callId);
    
    MXWeakify(self);
    [callStackCallOperationQueue addOperationWithBlock:^{
        
        MXStrongifyAndReturnIfNil(self);
        
        // Sanity check on the call state
        // Note that e2e rooms requires several attempts of [MXCall answer] in case of unknown devices
        if (self.state == MXCallStateRinging
            || (self.callSignalingRoom.summary.isEncrypted && self.state == MXCallStateCreateAnswer))
        {
            [self setState:MXCallStateCreateAnswer reason:nil];

            MXWeakify(self);
            void(^answer)(void) = ^{
                MXStrongifyAndReturnIfNil(self);

                MXLogDebug(@"[MXCall][%@] answer: answering...", self.callId);

                // The incoming call is accepted
                if (self->inviteExpirationTimer)
                {
                    [self->inviteExpirationTimer invalidate];
                    self->inviteExpirationTimer = nil;
                }

                // Create a sdp answer from the offer we got
                [self setState:MXCallStateConnecting reason:nil];

                MXWeakify(self);
                [self->callStackCall createAnswer:^(NSString *sdpAnswer) {
                    MXStrongifyAndReturnIfNil(self);

                    MXLogDebug(@"[MXCall][%@] answer - Created SDP:\n%@", self.callId, sdpAnswer);

                    // The call invite can sent to the HS
                    NSDictionary *content = @{
                                              @"call_id": self.callId,
                                              @"answer": @{
                                                      @"type": kMXCallSessionDescriptionTypeStringAnswer,
                                                      @"sdp": sdpAnswer
                                                      },
                                              @"capabilities": @{@"m.call.transferee": @(NO)},
                                              @"version": kMXCallVersion,
                                              @"party_id": self.partyId
                                              };
                    
                    MXWeakify(self);
                    
                    [self.callSignalingRoom sendEventOfType:kMXEventTypeStringCallAnswer content:content localEcho:nil success:^(NSString *eventId){
                        //  assume for now, this is the selected answer
                        self.selectedAnswer = [MXEvent modelFromJSON:@{
                            @"event_id": eventId,
                            @"sender": self.callSignalingRoom.mxSession.myUserId,
                            @"room_id": self.callSignalingRoom.roomId,
                            @"type": kMXEventTypeStringCallAnswer,
                            @"content": content
                        }];
                    } failure:^(NSError *error) {
                        MXStrongifyAndReturnIfNil(self);
                        
                        MXLogError(@"[MXCall][%@] answer: ERROR: Cannot send m.call.answer event.", self.callId);
                        [self didEncounterError:error reason:MXCallHangupReasonUnknownError];
                    }];

                } failure:^(NSError *error) {
                    MXStrongifyAndReturnIfNil(self);
                    
                    MXLogError(@"[MXCall][%@] answer: ERROR: Cannot create answer. Error: %@", self.callId, error);
                    [self didEncounterError:error reason:MXCallHangupReasonIceFailed];
                }];
            };
            
            // If the room is encrypted, we need to check that encryption is set up
            // in the room before actually answering.
            // That will allow MXCall to send ICE candidates events without encryption errors like
            // MXEncryptingErrorUnknownDeviceReason.
            if (self.callSignalingRoom.summary.isEncrypted)
            {
                MXLogDebug(@"[MXCall][%@] answer: ensuring encryption is ready to use ...", self.callId);
                
                MXWeakify(self);
                [self->callManager.mxSession.crypto ensureEncryptionInRoom:self.callSignalingRoom.roomId success:answer failure:^(NSError *error) {
                    MXStrongifyAndReturnIfNil(self);
                    
                    MXLogError(@"[MXCall][%@] answer: ERROR: [MXCrypto ensureEncryptionInRoom] failed. Error: %@", self.callId, error);
                    [self didEncounterError:error reason:MXCallHangupReasonUnknownError];
                }];
            }
            else
            {
                answer();
            }
            
            
        }
        else
        {
            //  Since we're queueing the operations until we receive turn servers from the HS,
            //  if user answers the call too quickly (before we receive turn servers from HS), then
            //  we immediately continue on the operation queue, which causes the call state is not ringing yet,
            //  because the operations are asynchronous. On this situation we cannot really answer the call.
            //  So, retry this operation in a short future.
            MXWeakify(self);
            dispatch_after(dispatch_time(DISPATCH_TIME_NOW, 0.5 * NSEC_PER_SEC), dispatch_get_main_queue(), ^{
                MXStrongifyAndReturnIfNil(self);
                if (self.state != MXCallStateEnded)
                {
                    [self answer];
                }
            });
        }
    }];
}

- (void)hangup
{
    //  hangup with the default reason
    [self hangupWithReason:MXCallHangupReasonUserHangup];
}

- (void)hangupWithReason:(MXCallHangupReason)reason
{
    [self hangupWithReason:reason
                    signal:YES];
}

- (void)hangupWithReason:(MXCallHangupReason)reason
                  signal:(BOOL)signal
{
    MXLogDebug(@"[MXCall][%@] hangupWithReason: %@, signal: %@", _callId, [MXTools callHangupReasonString:reason], signal ? @"YES" : @"NO");
    
    if (self.state == MXCallStateRinging && [callInviteEventContent.version isEqualToString:kMXCallVersion])
    {
        // Create the reject event for new call invites
        NSDictionary *content = @{
                                  @"call_id": _callId,
                                  @"version": kMXCallVersion,
                                  @"party_id": self.partyId
                                  };
        
        if (signal)
        {
            // Send the reject event
            MXWeakify(self);
            [_callSignalingRoom sendEventOfType:kMXEventTypeStringCallReject content:content localEcho:nil success:nil failure:^(NSError *error) {
                MXStrongifyAndReturnIfNil(self);
                
                MXLogError(@"[MXCall][%@] hangup: ERROR: Cannot send m.call.reject event.", self.callId);
                [self didEncounterError:error reason:MXCallHangupReasonUnknownError];
            }];
        }
        
        //  terminate with a fake reject event
        MXEvent *fakeEvent = [MXEvent modelFromJSON:@{
            @"type": kMXEventTypeStringCallReject,
            @"content": content
        }];
        fakeEvent.sender = callManager.mxSession.myUserId;
        [self terminateWithReason:fakeEvent];
        return;
    }
    
    if (self.state != MXCallStateEnded)
    {
        // Create the hangup event
        NSDictionary *content = @{
                                  @"call_id": _callId,
                                  @"version": kMXCallVersion,
                                  @"party_id": self.partyId,
                                  @"reason": [MXTools callHangupReasonString:reason]
                                  };
        if (signal)
        {
            //  Send the hangup event
            MXWeakify(self);
            [_callSignalingRoom sendEventOfType:kMXEventTypeStringCallHangup content:content localEcho:nil success:^(NSString *eventId) {
                [[MXSDKOptions sharedInstance].analyticsDelegate trackValue:@(reason)
                                                                   category:kMXAnalyticsVoipCategory
                                                                       name:kMXAnalyticsVoipNameCallHangup];
            } failure:^(NSError *error) {
                MXStrongifyAndReturnIfNil(self);
                
                MXLogError(@"[MXCall][%@] hangupWithReason: ERROR: Cannot send m.call.hangup event.", self.callId);
                [self didEncounterError:error reason:MXCallHangupReasonUnknownError];
            }];
        }
        
        //  terminate with a fake hangup event
        MXEvent *fakeEvent = [MXEvent modelFromJSON:@{
            @"type": kMXEventTypeStringCallHangup,
            @"content": content
        }];
        fakeEvent.sender = callManager.mxSession.myUserId;
        [self terminateWithReason:fakeEvent];
    }
}

#pragma mark - Hold

- (BOOL)supportsHolding
{
    if (callInviteEventContent && _selectedAnswer && [callInviteEventContent.version isEqualToString:kMXCallVersion])
    {
        MXCallAnswerEventContent *content = [MXCallAnswerEventContent modelFromJSON:_selectedAnswer.content];
        return [content.version isEqualToString:kMXCallVersion];
    }
    return NO;
}

- (void)hold:(BOOL)hold
{
    MXLogDebug(@"[MXCall][%@] hold: %@", self.callId, hold ? @"YES" : @"NO");
    
    if (_state < MXCallStateConnected)
    {
        //  call not connected yet, cannot be holded/unholded
        return;
    }
    
    if (hold)
    {
        if (_state == MXCallStateOnHold || _state == MXCallStateRemotelyOnHold)
        {
            //  already holded
            return;
        }
    }
    else
    {
        if (_state == MXCallStateRemotelyOnHold)
        {
            //  remotely holded calls cannot be unholded
            return;
        }
        if (_state == MXCallStateConnected)
        {
            //  already connected
            return;
        }
    }
    
    MXWeakify(self);
    [callStackCallOperationQueue addOperationWithBlock:^{
        MXStrongifyAndReturnIfNil(self);
        
        MXWeakify(self);
        [self->callStackCall hold:hold success:^(NSString * _Nonnull sdp) {
            MXStrongifyAndReturnIfNil(self);
            
            MXLogDebug(@"[MXCall][%@] offer created: %@", self.callId, sdp);

            // The call hold offer can sent to the HS
            NSMutableDictionary *content = [@{
                @"call_id": self.callId,
                @"description": @{
                        @"type": kMXCallSessionDescriptionTypeStringOffer,
                        @"sdp": sdp
                },
                @"version": kMXCallVersion,
                @"lifetime": @(self->callManager.negotiateLifetime),
                @"party_id": self.partyId
            } mutableCopy];
            
            MXWeakify(self);
            [self.callSignalingRoom sendEventOfType:kMXEventTypeStringCallNegotiate content:content localEcho:nil success:^(NSString *eventId) {

                if (hold)
                {
                    [self setState:MXCallStateOnHold reason:nil];
                }
                else
                {
                    [self setState:MXCallStateConnected reason:nil];
                }

            } failure:^(NSError *error) {
                MXStrongifyAndReturnIfNil(self);
                
                MXLogError(@"[MXCall][%@] hold: ERROR: Cannot send m.call.negotiate event.", self.callId);
                [self didEncounterError:error reason:MXCallHangupReasonUnknownError];
            }];
            
        } failure:^(NSError * _Nonnull error) {
            MXStrongifyAndReturnIfNil(self);
            
            MXLogError(@"[MXCall][%@] hold: ERROR: Cannot create offer. Error: %@", self.callId, error);
            [self didEncounterError:error reason:MXCallHangupReasonIceFailed];
        }];
    }];
}

- (BOOL)isOnHold
{
    return _state == MXCallStateOnHold || _state == MXCallStateRemotelyOnHold;
}

#pragma mark - Transfer

- (BOOL)supportsTransferring
{
    if (self.isIncoming)
    {
        return callInviteEventContent.capabilities.transferee;
    }
    else if (_selectedAnswer)
    {
        MXCallAnswerEventContent *content = [MXCallAnswerEventContent modelFromJSON:_selectedAnswer.content];
        return content.capabilities.transferee;
    }
    return NO;
}

- (void)transferToRoom:(NSString * _Nullable)targetRoomId
                  user:(MXUserModel * _Nullable)targetUser
            createCall:(NSString * _Nullable)createCallId
             awaitCall:(NSString * _Nullable)awaitCallId
               success:(void (^)(NSString * _Nonnull eventId))success
               failure:(void (^)(NSError * _Nullable error))failure
{
    MXLogDebug(@"[MXCall][%@] transferToRoom: %@, user: %@, createCall: %@, awaitCall: %@", _callId, targetRoomId, targetUser.userId, createCallId, awaitCallId)
    
    MXCallReplacesEventContent *content = [[MXCallReplacesEventContent alloc] init];
    
    //  base fields
    content.callId = self.callId;
    content.versionString = kMXCallVersion;
    content.partyId = self.partyId;
    
    //  other fields
    content.replacementId = [[NSUUID UUID] UUIDString];
    content.lifetime = self->callManager.transferLifetime;
    
    if (targetRoomId)
    {
        content.targetRoomId = targetRoomId;
    }
    if (targetUser)
    {
        content.targetUser = targetUser;
    }
    if (createCallId)
    {
        content.createCallId = createCallId;
    }
    if (awaitCallId)
    {
        content.awaitCallId = awaitCallId;
    }
    
    MXWeakify(self);
    [self.callSignalingRoom sendEventOfType:kMXEventTypeStringCallReplaces
                                    content:content.JSONDictionary
                                  localEcho:nil
                                    success:^(NSString *eventId) {
        MXStrongifyAndReturnIfNil(self);
        
        [self hangupWithReason:MXCallHangupReasonUserHangup signal:NO];
        if (success)
        {
            success(eventId);
        }
    }
                                    failure:^(NSError *error) {
        MXStrongifyAndReturnIfNil(self);
        
        MXLogError(@"[MXCall][%@] transferToRoom: ERROR: Cannot send m.call.replaces event.", self.callId);
        if (failure)
        {
            failure(error);
        }
    }];
}

#pragma mark - DTMF

- (BOOL)supportsDTMF
{
    return [callStackCall canSendDTMF];
}

- (BOOL)sendDTMF:(NSString * _Nonnull)tones
        duration:(NSUInteger)duration
    interToneGap:(NSUInteger)interToneGap
{
    return [callStackCall sendDTMF:tones duration:duration interToneGap:interToneGap];
}

#pragma mark - Properties

- (void)setSelectedAnswer:(MXEvent *)selectedAnswer
{
    if (_selectedAnswer == selectedAnswer)
    {
        //  already the same, ignore it
        return;
    }
    
    _selectedAnswer = selectedAnswer;
    
    if ([_delegate respondsToSelector:@selector(callSupportsHoldingStatusDidChange:)])
    {
        [_delegate callSupportsHoldingStatusDidChange:self];
    }
    
    if ([_delegate respondsToSelector:@selector(callSupportsTransferringStatusDidChange:)])
    {
        [_delegate callSupportsTransferringStatusDidChange:self];
    }
    
    // Broadcast the new call statuses
    
    [[NSNotificationCenter defaultCenter] postNotificationName:kMXCallSupportsHoldingStatusDidChange
                                                        object:self
                                                      userInfo:nil];
    
    [[NSNotificationCenter defaultCenter] postNotificationName:kMXCallSupportsTransferringStatusDidChange
                                                        object:self
                                                      userInfo:nil];
}

- (void)setState:(MXCallState)state reason:(MXEvent *)event
{
    MXLogDebug(@"[MXCall][%@] setState: Old: %@. New: %@", _callId, @(_state), @(state));

    // Manage call duration
    if (MXCallStateConnected == state)
    {
        if (_state != MXCallStateOnHold && _state != MXCallStateRemotelyOnHold)
        {
            // Set the start point
            callConnectedDate = [NSDate date];
            
            // Mark call as established
            _established = YES;
        }
    }
    else if (MXCallStateEnded == state)
    {
        // Release the session pause prevention 
        [callManager.mxSession releasePreventPause];

        // Store the total duration
        totalCallDuration = self.duration;
        
        [[MXSDKOptions sharedInstance].analyticsDelegate trackValue:@(_endReason)
                                                           category:kMXAnalyticsVoipCategory
                                                               name:kMXAnalyticsVoipNameCallEnded];
        
        // Terminate the call at the stack level
        [callStackCall end];
    }
    else if (MXCallStateInviteSent == state)
    {
        // Start the life expiration timer for the sent invitation
        inviteExpirationTimer = [[NSTimer alloc] initWithFireDate:[NSDate dateWithTimeIntervalSinceNow:callManager.inviteLifetime / 1000]
                                                         interval:0
                                                           target:self
                                                         selector:@selector(expireCallInvite)
                                                         userInfo:nil
                                                          repeats:NO];
        [[NSRunLoop mainRunLoop] addTimer:inviteExpirationTimer forMode:NSDefaultRunLoopMode];
    }

    _state = state;

    if (_delegate)
    {
        [_delegate call:self stateDidChange:_state reason:event];
    }

    // Broadcast the new call state
    [[NSNotificationCenter defaultCenter] postNotificationName:kMXCallStateDidChange object:self userInfo:nil];
}

#if TARGET_OS_IPHONE
- (void)setSelfVideoView:(nullable UIView *)selfVideoView
#elif TARGET_OS_OSX
- (void)setSelfVideoView:(nullable NSView *)selfVideoView
#endif
{
    if (selfVideoView != _selfVideoView)
    {
        _selfVideoView = selfVideoView;
        
        MXWeakify(self);
        [callStackCallOperationQueue addOperationWithBlock:^{
            MXStrongifyAndReturnIfNil(self);
            
            self->callStackCall.selfVideoView = selfVideoView;
        }];
    }
}

#if TARGET_OS_IPHONE
- (void)setRemoteVideoView:(nullable UIView *)remoteVideoView
#elif TARGET_OS_OSX
- (void)setRemoteVideoView:(nullable NSView *)remoteVideoView
#endif
{
    if (remoteVideoView != _remoteVideoView)
    {
        _remoteVideoView = remoteVideoView;
        
        MXWeakify(self);
        [callStackCallOperationQueue addOperationWithBlock:^{
            MXStrongifyAndReturnIfNil(self);
            
            self->callStackCall.remoteVideoView = remoteVideoView;
        }];
    }
}

#if TARGET_OS_IPHONE
- (UIDeviceOrientation)selfOrientation
{
    return callStackCall.selfOrientation;
}
#endif

#if TARGET_OS_IPHONE
- (void)setSelfOrientation:(UIDeviceOrientation)selfOrientation
{
    if (callStackCall.selfOrientation != selfOrientation)
    {
        callStackCall.selfOrientation = selfOrientation;
    }
}
#endif

- (BOOL)audioMuted
{
    return callStackCall.audioMuted;
}

- (void)setAudioMuted:(BOOL)audioMuted
{
    callStackCall.audioMuted = audioMuted;
}

- (BOOL)videoMuted
{
    return callStackCall.videoMuted;
}

- (void)setVideoMuted:(BOOL)videoMuted
{
    callStackCall.videoMuted = videoMuted;
}

- (void)setIsVideoCall:(BOOL)isVideoCall
{
    _isVideoCall = isVideoCall;
    [self configureAudioOutputRouter];
}

- (MXAudioOutputRouter *)audioOutputRouter
{
    if (_audioOutputRouter == nil)
    {
        [self configureAudioOutputRouter];
    }
    return _audioOutputRouter;
}

- (AVCaptureDevicePosition)cameraPosition
{
    return callStackCall.cameraPosition;
}

- (void)setCameraPosition:(AVCaptureDevicePosition)cameraPosition
{
    if (cameraPosition != callStackCall.cameraPosition)
    {
        callStackCall.cameraPosition = cameraPosition;
    }
}

- (NSUInteger)duration
{
    NSUInteger duration = 0;

    if (MXCallStateConnected == _state)
    {
        duration = [[NSDate date] timeIntervalSinceDate:callConnectedDate] * 1000;
    }
    else if (MXCallStateEnded == _state)
    {
        duration = totalCallDuration;
    }
    return duration;
}

- (void)setConsulting:(BOOL)consulting
{
    if (_consulting != consulting)
    {
        _consulting = consulting;
        
        if ([_delegate respondsToSelector:@selector(callConsultingStatusDidChange:)])
        {
            [_delegate callConsultingStatusDidChange:self];
        }
    }
}

- (void)setAssertedIdentity:(MXAssertedIdentityModel *)assertedIdentity
{
    if (![_assertedIdentity isEqual:assertedIdentity])
    {
        _assertedIdentity = assertedIdentity;
        
        if (self.isEstablished && _state != MXCallStateEnded)
        {
            //  reset call connected date
            callConnectedDate = [NSDate date];
        }
        
        if ([_delegate respondsToSelector:@selector(callAssertedIdentityDidChange:)])
        {
            [_delegate callAssertedIdentityDidChange:self];
        }
    }
}

#pragma mark - MXCallStackCallDelegate
- (void)callStackCall:(id<MXCallStackCall>)callStackCall onICECandidateWithSdpMid:(NSString *)sdpMid sdpMLineIndex:(NSInteger)sdpMLineIndex candidate:(NSString *)candidate
{
    // Candidates are sent in a special way because we try to amalgamate
    // them into one message
    // No need for locking data as everything is running on the main thread
    [localICECandidates addObject:@{
                                    @"sdpMid": sdpMid,
                                    @"sdpMLineIndex": @(sdpMLineIndex),
                                    @"candidate":candidate
                                    }
     ];

    // Send candidates every 100ms max. This value gives enough time to the underlaying call stack
    // to gather several ICE candidates
    [localIceGatheringTimer invalidate];
    localIceGatheringTimer = [NSTimer scheduledTimerWithTimeInterval:0.1 target:self selector:@selector(sendLocalIceCandidates) userInfo:self repeats:NO];
}

- (void)sendLocalIceCandidates
{
    localIceGatheringTimer = nil;

    if (localICECandidates.count)
    {
        MXLogDebug(@"MXCall][%@] onICECandidate: Send %tu candidates", _callId, localICECandidates.count);

        NSDictionary *content = @{
                                  @"version": kMXCallVersion,
                                  @"call_id": _callId,
                                  @"candidates": localICECandidates,
                                  @"party_id": self.partyId
                                  };

        MXWeakify(self);
        [_callSignalingRoom sendEventOfType:kMXEventTypeStringCallCandidates content:content localEcho:nil success:nil failure:^(NSError *error) {
            MXStrongifyAndReturnIfNil(self);
            
            MXLogError(@"[MXCall][%@] onICECandidate: Warning: Cannot send m.call.candidates event.", self.callId);
            [self didEncounterError:error reason:MXCallHangupReasonUnknownError];
        }];

        [localICECandidates removeAllObjects];
    }
}

- (void)callStackCallDidRemotelyHold:(id<MXCallStackCall>)callStackCall
{
    MXLogDebug(@"[MXCall][%@] callStackCallDidRemotelyHold", _callId);
    
    if (self.state == MXCallStateConnected)
    {
        [self setState:MXCallStateRemotelyOnHold reason:nil];
    }
}

- (void)callStackCall:(id<MXCallStackCall>)callStackCall onError:(NSError *)error
{
    MXLogError(@"[MXCall][%@] callStackCall didEncounterError: %@", _callId, error);
    
    if (self.isEstablished)
    {
        [self didEncounterError:error reason:MXCallHangupReasonIceTimeout];
    }
    else
    {
        [self didEncounterError:error reason:MXCallHangupReasonIceFailed];
    }
}

- (void)callStackCallDidConnect:(id<MXCallStackCall>)callStackCall
{
    MXLogDebug(@"[MXCall][%@] callStackCallDidConnect", _callId);
    
    if (self.state == MXCallStateConnecting || self.state == MXCallStateRemotelyOnHold)
    {
        [self setState:MXCallStateConnected reason:nil];
    }
}

#pragma mark - Event Handlers

- (void)handleCallInvite:(MXEvent *)event
{
    MXLogDebug(@"[MXCall][%@] handleCallInvite", _callId)
    
    callInviteEventContent = [MXCallInviteEventContent modelFromJSON:event.content];
    
    if ([self isMyEvent:event])
    {
        return;
    }

    // Incoming call

    if (_state >= MXCallStateRinging)
    {
        //  already ringing, do nothing
        return;
    }

    _callId = callInviteEventContent.callId;
    _callerId = event.sender;
    _callerName = [callManager.mxSession userWithUserId:_callerId].displayname;
    MXRoom *signalingRoom = [callManager.mxSession roomWithRoomId:event.roomId];
    //  for virtual signaling rooms, use the real room's info instead
    if (signalingRoom.accountData.virtualRoomInfo.isVirtual)
    {
        MXRoom *nativeRoom = [callManager.mxSession roomWithRoomId:signalingRoom.accountData.virtualRoomInfo.nativeRoomId];
        if (nativeRoom.isDirect)
        {
            _callerId = nativeRoom.directUserId;
            _callerName = [callManager.mxSession userWithUserId:_callerId].displayname;
        }
        else
        {
            _callerName = nativeRoom.summary.displayname;
        }
    }
    calleeId = callManager.mxSession.myUserId;
    _isIncoming = YES;

    // Store if it is voice or video call
    self.isVideoCall = callInviteEventContent.isVideoCall;
    
    [[MXSDKOptions sharedInstance].analyticsDelegate trackValue:@(_isVideoCall)
                                                       category:kMXAnalyticsVoipCategory
                                                           name:kMXAnalyticsVoipNameReceiveCall];

    [self setState:MXCallStateWaitLocalMedia reason:nil];
    
    MXWeakify(self);
    [callStackCallOperationQueue addOperationWithBlock:^{
        MXStrongifyAndReturnIfNil(self);
        
        MXWeakify(self);
        [self->callStackCall startCapturingMediaWithVideo:self.isVideoCall success:^{
            MXStrongifyAndReturnIfNil(self);
            
            [self.audioOutputRouter reroute];
            
            [self->callStackCall handleOffer:self->callInviteEventContent.offer.sdp
                                     success:^{
                MXStrongifyAndReturnIfNil(self);
                
                // Check whether the call has not been ended.
                if (self.state != MXCallStateEnded)
                {
                    [self setState:MXCallStateRinging reason:event];
                }
            }
                                     failure:^(NSError * _Nonnull error) {
                MXStrongifyAndReturnIfNil(self);
                
                MXLogError(@"[MXCall][%@] handleCallInvite: ERROR: Couldn't handle offer. Error: %@", self.callId, error);
                [self didEncounterError:error reason:MXCallHangupReasonUnknownError];
            }];
            
            
        } failure:^(NSError *error) {
            MXStrongifyAndReturnIfNil(self);
            
            MXLogError(@"[MXCall][%@] handleCallInvite: startCapturingMediaWithVideo : ERROR: Couldn't start capturing. Error: %@", self.callId, error);
            [self didEncounterError:error reason:MXCallHangupReasonUserMediaFailed];
        }];

        // Start expiration timer
        self->inviteExpirationTimer = [[NSTimer alloc] initWithFireDate:[NSDate dateWithTimeIntervalSinceNow:self->callInviteEventContent.lifetime / 1000]
                                                         interval:0
                                                           target:self
                                                         selector:@selector(expireCallInvite)
                                                         userInfo:nil
                                                          repeats:NO];
        [[NSRunLoop mainRunLoop] addTimer:self->inviteExpirationTimer forMode:NSDefaultRunLoopMode];
    }];
}

- (void)handleCallAnswer:(MXEvent *)event
{
    MXLogDebug(@"[MXCall][%@] handleCallAnswer", _callId)
    
    if ([self isMyEvent:event])
    {
        return;
    }
    
    // Listen to answer event only for call we are making, not receiving
    if (!_isIncoming)
    {
        if (_selectedAnswer)
        {
            //  there is already a selected answer, ignore this one
            return;
        }
        
        // MXCall receives this event only when it placed a call
        MXCallAnswerEventContent *content = [MXCallAnswerEventContent modelFromJSON:event.content];

        // The peer accepted our outgoing call
        if (inviteExpirationTimer)
        {
            [inviteExpirationTimer invalidate];
            inviteExpirationTimer = nil;
        }
        
        //  mark this as the selected one
        self.selectedAnswer = event;
        
        void(^continueBlock)(void) = ^{
            // Let's the stack finalise the connection
            [self setState:MXCallStateConnecting reason:event];
            
            MXWeakify(self);
            [self->callStackCall handleAnswer:content.answer.sdp
                                success:^{}
                                failure:^(NSError *error) {
                MXStrongifyAndReturnIfNil(self);
                
                MXLogError(@"[MXCall][%@] handleCallAnswer: ERROR: Cannot send handle answer. Error: %@\nEvent: %@", self.callId, error, event);
                self.selectedAnswer = nil;
                [self didEncounterError:error reason:MXCallHangupReasonIceFailed];
            }];
        };
        
        //  The content doesn't have to have a partyId, as `content.version` fallbacks to `kMXCallVersion` if not provided.
        if ([content.version isEqualToString:kMXCallVersion] && content.partyId)
        {
            NSDictionary *selectAnswerContent = @{
                @"call_id": self.callId,
                @"version": kMXCallVersion,
                @"party_id": self.partyId,
                @"selected_party_id": content.partyId
            };
            
            MXWeakify(self);
            [self.callSignalingRoom sendEventOfType:kMXEventTypeStringCallSelectAnswer
                                            content:selectAnswerContent
                                          localEcho:nil
                                            success:^(NSString *eventId) {
                
                continueBlock();
                
            } failure:^(NSError *error) {
                MXStrongifyAndReturnIfNil(self);
                
                MXLogError(@"[MXCall][%@] handleCallAnswer: ERROR: Cannot send m.call.select_answer event. Error: %@\n", self.callId, error);
                self.selectedAnswer = nil;
                [self didEncounterError:error reason:MXCallHangupReasonUnknownError];
            }];
        }
        else
        {
            continueBlock();
        }
    }
    else if (_state == MXCallStateRinging)
    {
        // Else this event means that the call has been answered by the user from
        // another device
        [self onCallAnsweredElsewhere];
    }
}

- (void)handleCallSelectAnswer:(MXEvent *)event
{
    MXLogDebug(@"[MXCall][%@] handleCallSelectAnswer", _callId)
    
    if ([self isMyEvent:event])
    {
        return;
    }
    
    if (_isIncoming)
    {
        MXCallSelectAnswerEventContent *content = [MXCallSelectAnswerEventContent modelFromJSON:event.content];
        if (![content.selectedPartyId isEqualToString:self.partyId])
        {
            //  a different answer is selected, also our assumption was wrong
            self.selectedAnswer = nil;
            
            // This means that the call has been answered (accepted/rejected) by another user/device
            [self onCallAnsweredElsewhere];
        }
    }
}

- (void)handleCallHangup:(MXEvent *)event
{
    MXLogDebug(@"[MXCall][%@] handleCallHangup", _callId)
    
    if (_state != MXCallStateEnded)
    {
        [self terminateWithReason:event];
    }
}

- (void)handleCallCandidates:(MXEvent *)event
{
    MXLogDebug(@"[MXCall][%@] handleCallCandidates", _callId)
    
    if ([self isMyEvent:event])
    {
        return;
    }

    MXWeakify(self);
    [callStackCallOperationQueue addOperationWithBlock:^{
        MXStrongifyAndReturnIfNil(self);
        
        MXCallCandidatesEventContent *content = [MXCallCandidatesEventContent modelFromJSON:event.content];

        MXLogDebug(@"[MXCall][%@] handleCallCandidates: %@", self.callId, content.candidates);
        for (MXCallCandidate *canditate in content.candidates)
        {
            [self->callStackCall handleRemoteCandidate:canditate.JSONDictionary];
        }
    }];
}

- (void)handleCallReject:(MXEvent *)event
{
    MXLogDebug(@"[MXCall][%@] handleCallReject", _callId)
    
    if ([self isMyEvent:event])
    {
        return;
    }
    
    // Listen to answer event only for call we are making, not receiving
    if (!_isIncoming)
    {
        if (_selectedAnswer)
        {
            //  there is already a selected answer, ignore this one
            return;
        }
        
        // The peer rejected our outgoing call
        if (inviteExpirationTimer)
        {
            [inviteExpirationTimer invalidate];
            inviteExpirationTimer = nil;
        }
        
        if (_state != MXCallStateEnded)
        {
            MXCallRejectEventContent *content = [MXCallRejectEventContent modelFromJSON:event.content];
            self.selectedAnswer = event;
            
            NSDictionary *selectAnswerContent = @{
                @"call_id": self.callId,
                @"version": kMXCallVersion,
                @"party_id": self.partyId,
                @"selected_party_id": content.partyId
            };
            
            MXWeakify(self);
            [self.callSignalingRoom sendEventOfType:kMXEventTypeStringCallSelectAnswer
                                            content:selectAnswerContent
                                          localEcho:nil
                                            success:^(NSString *eventId) {
                
                MXStrongifyAndReturnIfNil(self);
                
                [self terminateWithReason:event];
                
            } failure:^(NSError *error) {
                MXStrongifyAndReturnIfNil(self);
                
                MXLogError(@"[MXCall][%@] handleCallReject: ERROR: Cannot send m.call.select_answer event. Error: %@\n", self.callId, error);
                self.selectedAnswer = nil;
                [self didEncounterError:error reason:MXCallHangupReasonUnknownError];
            }];
        }
    }
    else
    {
        [self onCallDeclinedElsewhere];
    }
}

- (void)handleCallNegotiate:(MXEvent *)event
{
    MXLogDebug(@"[MXCall][%@] handleCallNegotiate", _callId)
    
    if ([self isMyEvent:event])
    {
        return;
    }
    
    if (![self canHandleNegotiationEvent:event])
    {
        return;
    }
    
    MXWeakify(self);
    [callStackCallOperationQueue addOperationWithBlock:^{
        MXStrongifyAndReturnIfNil(self);
        
        MXCallNegotiateEventContent *content = [MXCallNegotiateEventContent modelFromJSON:event.content];
        
        if (content.sessionDescription.type == MXCallSessionDescriptionTypeOffer)
        {
            // Store if it is voice or video call
            self.isVideoCall = content.isVideoCall;

            MXWeakify(self);
            [self->callStackCall handleOffer:content.sessionDescription.sdp
                                     success:^{
                MXStrongifyAndReturnIfNil(self);
                
                //  TODO: Get offer type from handleOffer and decide auto-accept it or not
                //  auto-accept negotiations for now
                MXWeakify(self);
                [self->callStackCall createAnswer:^(NSString * _Nonnull sdpAnswer) {
                    MXStrongifyAndReturnIfNil(self);
                    
                    MXLogDebug(@"[MXCall][%@] handleCallNegotiate: answer negotiation - Created SDP:\n%@", self.callId, sdpAnswer);
                    
                    NSDictionary *content = @{
                        @"call_id": self.callId,
                        @"description": @{
                                @"type": kMXCallSessionDescriptionTypeStringAnswer,
                                @"sdp": sdpAnswer
                        },
                        @"version": kMXCallVersion,
                        @"party_id": self.partyId
                    };
                    
                    MXWeakify(self);
                    [self.callSignalingRoom sendEventOfType:kMXEventTypeStringCallNegotiate content:content localEcho:nil success:nil failure:^(NSError *error) {
                        MXStrongifyAndReturnIfNil(self);
                        
                        MXLogError(@"[MXCall][%@] handleCallNegotiate: negotiate answer: ERROR: Cannot send m.call.negotiate event.", self.callId);
                        [self didEncounterError:error reason:MXCallHangupReasonUnknownError];
                    }];
                } failure:^(NSError * _Nonnull error) {
                    MXStrongifyAndReturnIfNil(self);
                    
                    MXLogError(@"[MXCall][%@] handleCallNegotiate: negotiate answer: ERROR: Cannot create negotiate answer. Error: %@", self.callId, error);
                    [self didEncounterError:error reason:MXCallHangupReasonIceFailed];
                }];
            }
                                     failure:^(NSError * _Nonnull error) {
                MXStrongifyAndReturnIfNil(self);
                
                MXLogError(@"[MXCall][%@] handleCallNegotiate: ERROR: Couldn't handle negotiate offer. Error: %@", self.callId, error);
                [self didEncounterError:error reason:MXCallHangupReasonIceFailed];
            }];
        }
        else if (content.sessionDescription.type == MXCallSessionDescriptionTypeAnswer)
        {
            MXWeakify(self);
            [self->callStackCall handleAnswer:content.sessionDescription.sdp
                                success:^{}
                                failure:^(NSError *error) {
                MXStrongifyAndReturnIfNil(self);
                
                MXLogError(@"[MXCall][%@] handleCallNegotiate: ERROR: Cannot send handle negotiate answer. Error: %@\nEvent: %@", self.callId, error, event);
                [self didEncounterError:error reason:MXCallHangupReasonIceFailed];
            }];
        }
    }];
}

- (void)handleCallReplaces:(MXEvent *)event
{
    MXLogDebug(@"[MXCall][%@] handleCallReplaces", _callId)
}

- (void)handleCallRejectReplacement:(MXEvent *)event
{
    MXLogDebug(@"[MXCall][%@] handleCallRejectReplacement", _callId)
<<<<<<< HEAD
}

#pragma mark - MXAudioOutputRouterDelegate

- (void)audioOutputRouterWithDidUpdateRoute:(MXAudioOutputRouter *)router
{
    if ([_delegate respondsToSelector:@selector(callAudioOutputRouteTypeDidChange:)])
    {
        [_delegate callAudioOutputRouteTypeDidChange:self];
    }
}

- (void)audioOutputRouterWithDidUpdateAvailableRouteTypes:(MXAudioOutputRouter *)router
{
    if ([_delegate respondsToSelector:@selector(callAvailableAudioOutputsDidChange:)])
    {
        [_delegate callAvailableAudioOutputsDidChange:self];
    }
=======
>>>>>>> 4ec1844e
}

#pragma mark - Private methods

- (void)configureAudioOutputRouter
{
    _audioOutputRouter = [[MXAudioOutputRouter alloc] initForCall:self];
    _audioOutputRouter.delegate = self;
}

- (void)turnServersReceived:(NSNotification *)notification
{
    [[NSNotificationCenter defaultCenter] removeObserver:self name:kMXCallManagerTurnServersReceived object:nil];
    
    [self configureTurnOrSTUNServers];
    
    //  continue on operations waiting on the queue
    callStackCallOperationQueue.suspended = NO;
}

- (void)configureTurnOrSTUNServers
{
    // Set up TURN/STUN servers
    if (callManager.turnServers)
    {
        [callStackCall addTURNServerUris:callManager.turnServers.uris
                            withUsername:callManager.turnServers.username
                                password:callManager.turnServers.password];
    }
    else if (callManager.fallbackSTUNServer)
    {
        MXLogDebug(@"[MXCall][%@] No TURN server: using fallback STUN server: %@", _callId, callManager.fallbackSTUNServer);
        [callStackCall addTURNServerUris:@[callManager.fallbackSTUNServer] withUsername:nil password:nil];
    }
    else if (!callManager.turnServers && !callManager.fallbackSTUNServer)
    {
        MXLogDebug(@"[MXCall][%@] No TURN server and no fallback STUN server", _callId);

        // Setup the call with no STUN server
        [callStackCall addTURNServerUris:nil withUsername:nil password:nil];
    }
}

- (BOOL)canHandleNegotiationEvent:(MXEvent *)event
{
    BOOL result = NO;
    if (_isIncoming)
    {
        MXLogDebug(@"[MXCall][%@] canHandleNegotiationEvent: YES", _callId)
        return YES;
    }
    
    //  outgoing call, check the event coming from the same user with the selected answer
    if (_selectedAnswer && [_selectedAnswer.sender isEqualToString:event.sender])
    {
        MXCallEventContent *selectedAnswerContent = [MXCallEventContent modelFromJSON:_selectedAnswer.content];
        MXCallNegotiateEventContent *content = [MXCallNegotiateEventContent modelFromJSON:event.content];
        
        //  return if user-id and party-id matches
        result = [selectedAnswerContent.partyId isEqualToString:content.partyId];
    }
    
    MXLogDebug(@"[MXCall][%@] canHandleNegotiationEvent: %@", _callId, result ? @"YES" : @"NO")
    return result;
}

- (BOOL)isMyEvent:(MXEvent *)event
{
    BOOL result = NO;
    if ([event.sender isEqualToString:_callSignalingRoom.mxSession.myUserId])
    {
        MXCallEventContent *content = [MXCallEventContent modelFromJSON:event.content];
        result = [content.partyId isEqualToString:_callSignalingRoom.mxSession.myDeviceId];
    }
    MXLogDebug(@"[MXCall][%@] isMyEvent: %@", _callId, result ? @"YES" : @"NO")
    return result;
}

- (NSString *)description
{
    return [NSString stringWithFormat:@"<MXCall: %p> id: %@ - isVideoCall: %@ - isIncoming: %@ - state: %@", self, _callId, @(_isVideoCall), @(_isIncoming), @(_state)];
}

- (void)terminateWithReason:(MXEvent *)event
{
    if (inviteExpirationTimer)
    {
        [inviteExpirationTimer invalidate];
        inviteExpirationTimer = nil;
    }

    // Do not refresh TURN servers config anymore
    [localIceGatheringTimer invalidate];
    localIceGatheringTimer = nil;

    // Terminate the call at the stack level
    [callStackCall end];
    
    // Determine call end reason
    if (event)
    {
        switch (event.eventType)
        {
            case MXEventTypeCallHangup:
            {
                MXCallHangupEventContent *content = [MXCallHangupEventContent modelFromJSON:event.content];
                MXCallHangupReason reason = content.reasonType;
                
                switch (reason) 
                {
                    case MXCallHangupReasonUserHangup:
                        if ([event.sender isEqualToString:callManager.mxSession.myUserId])
                        {
                            if ([content.partyId isEqualToString:self.partyId])
                            {
                                _endReason = MXCallEndReasonHangup;
                            }
                            else
                            {
                                _endReason = MXCallEndReasonHangupElsewhere;
                            }
                        }
                        else if (!self.isEstablished && !self.isIncoming)
                        {
                            _endReason = MXCallEndReasonBusy;
                        }
                        else
                        {
                            _endReason = MXCallEndReasonRemoteHangup;
                        }
                        break;
                    case MXCallHangupReasonIceFailed:
                    case MXCallHangupReasonIceTimeout:
                    case MXCallHangupReasonUserMediaFailed:
                    case MXCallHangupReasonUnknownError:
                        _endReason = MXCallEndReasonUnknown;
                        break;
                    case MXCallHangupReasonInviteTimeout:
                        _endReason = MXCallEndReasonMissed;
                        break;
                }
                break;
            }
            case MXEventTypeCallReject:
            {
                _endReason = MXCallEndReasonBusy;
                break;
            }
            default:
            {
                _endReason = MXCallEndReasonHangup;
                break;
            }
        }
    }
    else
    {
        _endReason = MXCallEndReasonHangup;
    }
    
    MXLogDebug(@"[MXCall][%@] terminateWithReason: %@, endReason: %ld", _callId, event, (long)_endReason);

    [self setState:MXCallStateEnded reason:event];
}

- (void)didEncounterError:(NSError *)error reason:(MXCallHangupReason)reason
{
    if ([_delegate respondsToSelector:@selector(call:didEncounterError:reason:)])
    {
        [_delegate call:self didEncounterError:error reason:reason];
        
        [[MXSDKOptions sharedInstance].analyticsDelegate trackValue:@(reason)
                                                           category:kMXAnalyticsVoipCategory
                                                               name:kMXAnalyticsVoipNameCallError];
    }
    else
    {
        [self hangupWithReason:reason];
    }
}

- (void)expireCallInvite
{
    MXLogDebug(@"[MXCall][%@] expireCallInvite", _callId)
    
    if (inviteExpirationTimer)
    {
        inviteExpirationTimer = nil;

        if (!_isIncoming)
        {
            // Terminate the call at the stack level we initiated
            [callStackCall end];
        }

        // Send the notif that the call expired to the app
        [self setState:MXCallStateInviteExpired reason:nil];
        
        // Set appropriate call end reason
        _endReason = MXCallEndReasonMissed;

        // And set the final state: MXCallStateEnded
        [self setState:MXCallStateEnded reason:nil];

        // The call manager can now ignore this call
        [callManager removeCall:self];
    }
}

- (void)onCallAnsweredElsewhere
{
    MXLogDebug(@"[MXCall][%@] onCallAnsweredElsewhere", _callId)
    
    // Send the notif that the call has been answered from another device to the app
    [self setState:MXCallStateAnsweredElseWhere reason:nil];
    
    // Set appropriate call end reason
    _endReason = MXCallEndReasonAnsweredElseWhere;

    // And set the final state: MXCallStateEnded
    [self setState:MXCallStateEnded reason:nil];

    // The call manager can now ignore this call
    [callManager removeCall:self];
}

- (void)onCallDeclinedElsewhere
{
    MXLogDebug(@"[MXCall][%@] onCallDeclinedElsewhere", _callId)
    
    // Send the notif that the call has been answered from another device to the app
    [self setState:MXCallStateAnsweredElseWhere reason:nil];
    
    // Set appropriate call end reason
    _endReason = MXCallEndReasonHangupElsewhere;

    // And set the final state: MXCallStateEnded
    [self setState:MXCallStateEnded reason:nil];

    // The call manager can now ignore this call
    [callManager removeCall:self];
}

@end<|MERGE_RESOLUTION|>--- conflicted
+++ resolved
@@ -1438,7 +1438,6 @@
 - (void)handleCallRejectReplacement:(MXEvent *)event
 {
     MXLogDebug(@"[MXCall][%@] handleCallRejectReplacement", _callId)
-<<<<<<< HEAD
 }
 
 #pragma mark - MXAudioOutputRouterDelegate
@@ -1457,8 +1456,6 @@
     {
         [_delegate callAvailableAudioOutputsDidChange:self];
     }
-=======
->>>>>>> 4ec1844e
 }
 
 #pragma mark - Private methods

--- conflicted
+++ resolved
@@ -1525,11 +1525,7 @@
                                   clientSecret:(NSString *)clientSecret
                                            sid:(NSString *)sid
                                        success:(void (^)())success
-<<<<<<< HEAD
                                        failure:(void (^)(NSError *error))failure NS_REFINED_FOR_SWIFT;
-=======
-                                       failure:(void (^)(NSError *))failure;
->>>>>>> d0ef8e16
 
 /**
  Sign a 3PID URL.

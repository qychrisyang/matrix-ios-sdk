--- conflicted
+++ resolved
@@ -2299,9 +2299,6 @@
                                              if (success)
                                              {
                                                  NSString *sid;
-<<<<<<< HEAD
-                                                 MXJSONModelSetNumber(sid, JSONResponse[@"sid"]);
-=======
                                                  // Temporary workaround for https://matrix.org/jira/browse/SYD-17
                                                  if ([JSONResponse[@"sid"] isKindOfClass:NSNumber.class])
                                                  {
@@ -2311,7 +2308,6 @@
                                                  {
                                                      MXJSONModelSetString(sid, JSONResponse[@"sid"]);
                                                  }
->>>>>>> 746d9972
                                                  success(sid);
                                              }
                                          }

/*
 Copyright 2014 OpenMarket Ltd
 Copyright 2017 Vector Creations Ltd
 Copyright 2018 New Vector Ltd

 Licensed under the Apache License, Version 2.0 (the "License");
 you may not use this file except in compliance with the License.
 You may obtain a copy of the License at
 
 http://www.apache.org/licenses/LICENSE-2.0
 
 Unless required by applicable law or agreed to in writing, software
 distributed under the License is distributed on an "AS IS" BASIS,
 WITHOUT WARRANTIES OR CONDITIONS OF ANY KIND, either express or implied.
 See the License for the specific language governing permissions and
 limitations under the License.
 */

#import "MXRestClient.h"

#import "MXJSONModel.h"
#import "MXTools.h"
#import "MXError.h"

#import "MXAllowedCertificates.h"

#pragma mark - Constants definitions
/**
 Prefix used in path of home server API requests.
 */
NSString *const kMXAPIPrefixPathR0 = @"_matrix/client/r0";
NSString *const kMXAPIPrefixPathUnstable = @"_matrix/client/unstable";

/**
 Prefix used in path of identity server API requests.
 */
NSString *const kMXIdentityAPIPrefixPath = @"_matrix/identity/api/v1";

/**
<<<<<<< HEAD
 Prefix used in path of antivirus server API requests.
 */
NSString *const kMXAntivirusAPIPrefixPathUnstable = @"_matrix/media_proxy/unstable/";

/**
 Matrix content respository path
 */
NSString *const kMXContentUriScheme  = @"mxc://";
NSString *const kMXContentPrefixPath = @"_matrix/media/v1";

/**
=======
>>>>>>> fa3792f9
 Account data types
 */
NSString *const kMXAccountDataTypeIgnoredUserList = @"m.ignored_user_list";
NSString *const kMXAccountDataTypePushRules = @"m.push_rules";
NSString *const kMXAccountDataTypeDirect = @"m.direct";
NSString *const kMXAccountDataTypeUserWidgets = @"m.widgets";

/**
 Account data keys
 */
NSString *const kMXAccountDataKeyIgnoredUser = @"ignored_users";

/**
 Types of third party media.
 The list is not exhautive and depends on the Identity server capabilities.
 */
NSString *const kMX3PIDMediumEmail  = @"email";
NSString *const kMX3PIDMediumMSISDN = @"msisdn";

/**
 MXRestClient error domain
 */
NSString *const kMXRestClientErrorDomain = @"kMXRestClientErrorDomain";

/**
 Parameters that can be used in [MXRestClient membersOfRoom:withParameters:...].
 */
NSString *const kMXMembersOfRoomParametersAt            = @"at";
NSString *const kMXMembersOfRoomParametersMembership    = @"membership";
NSString *const kMXMembersOfRoomParametersNotMembership = @"not_membership";

/**
 Authentication flow: register or login
 */
typedef enum
{
    MXAuthActionRegister,
    MXAuthActionLogin
}
MXAuthAction;


#pragma mark - MXRestClient
@interface MXRestClient ()
{
    /**
     HTTP client to the home server.
     */
    MXHTTPClient *httpClient;
    
    /**
     HTTP client to the identity server.
     */
    MXHTTPClient *identityHttpClient;
    
    /**
     HTTP client to the antivirus server.
     */
    MXHTTPClient *antivirusHttpClient;
    
    /**
     The queue to process server response.
     This queue is used to create models from JSON dictionary without blocking the main thread.
     */
    dispatch_queue_t processingQueue;
}
@end

@implementation MXRestClient
@synthesize homeserver, homeserverSuffix, credentials, apiPathPrefix, contentPathPrefix, completionQueue, antivirusServerPathPrefix;

-(id)initWithHomeServer:(NSString *)inHomeserver andOnUnrecognizedCertificateBlock:(MXHTTPClientOnUnrecognizedCertificate)onUnrecognizedCertBlock
{
    self = [super init];
    if (self)
    {
        homeserver = inHomeserver;
        apiPathPrefix = kMXAPIPrefixPathR0;
        antivirusServerPathPrefix = kMXAntivirusAPIPrefixPathUnstable;
        contentPathPrefix = kMXContentPrefixPath;
        
        httpClient = [[MXHTTPClient alloc] initWithBaseURL:homeserver
                                               accessToken:nil
                         andOnUnrecognizedCertificateBlock:^BOOL(NSData *certificate) {

                             if ([[MXAllowedCertificates sharedInstance] isCertificateAllowed:certificate])
                             {
                                 return YES;
                             }

                             // Let the app ask the end user to verify it
                             if (onUnrecognizedCertBlock)
                             {
                                 BOOL allowed = onUnrecognizedCertBlock(certificate);

                                 if (allowed)
                                 {
                                     // Store the allowed certificate for further requests
                                     [[MXAllowedCertificates sharedInstance] addCertificate:certificate];
                                 }

                                 return allowed;
                             }
                             else
                             {
                                 return NO;
                             }
                         }];
        
        // By default, use the same address for the identity server
        self.identityServer = homeserver;

        completionQueue = dispatch_get_main_queue();

        processingQueue = dispatch_queue_create("MXRestClient", DISPATCH_QUEUE_SERIAL);
    }
    return self;
}

-(id)initWithCredentials:(MXCredentials*)inCredentials andOnUnrecognizedCertificateBlock:(MXHTTPClientOnUnrecognizedCertificate)onUnrecognizedCertBlock
{
    self = [super init];
    if (self)
    {
        homeserver = inCredentials.homeServer;
        apiPathPrefix = kMXAPIPrefixPathR0;
        antivirusServerPathPrefix = kMXAntivirusAPIPrefixPathUnstable;
        contentPathPrefix = kMXContentPrefixPath;
        
        self.credentials = inCredentials;
        
        httpClient = [[MXHTTPClient alloc] initWithBaseURL:homeserver
                                               accessToken:credentials.accessToken
                         andOnUnrecognizedCertificateBlock:^BOOL(NSData *certificate) {

                             // Check whether the provided certificate has been already trusted
                             if ([[MXAllowedCertificates sharedInstance] isCertificateAllowed:certificate])
                             {
                                 return YES;
                             }

                             // Check whether the provided certificate is the already trusted by the user.
                             if (inCredentials.allowedCertificate && [inCredentials.allowedCertificate isEqualToData:certificate])
                             {
                                 // Store the allowed certificate for further requests (from MXMediaManager)
                                 [[MXAllowedCertificates sharedInstance] addCertificate:certificate];
                                 return YES;
                             }

                             // Check whether the user has already ignored this certificate change.
                             if (inCredentials.ignoredCertificate && [inCredentials.ignoredCertificate isEqualToData:certificate])
                             {
                                 return NO;
                             }

                             // Let the app ask the end user to verify it
                             if (onUnrecognizedCertBlock)
                             {
                                 BOOL allowed = onUnrecognizedCertBlock(certificate);

                                 if (allowed)
                                 {
                                     // Store the allowed certificate for further requests
                                     [[MXAllowedCertificates sharedInstance] addCertificate:certificate];
                                 }

                                 return allowed;
                             }
                             else
                             {
                                 return NO;
                             }
                         }];
        
        // By default, use the same address for the identity server
        self.identityServer = homeserver;

        completionQueue = dispatch_get_main_queue();

        processingQueue = dispatch_queue_create("MXRestClient", DISPATCH_QUEUE_SERIAL);
    }
    return self;
}

- (void)close
{
    homeserver = nil;
    credentials = nil;
    homeserverSuffix = nil;
    httpClient = nil;
    identityHttpClient = nil;
    antivirusHttpClient = nil;
    
    processingQueue = nil;
    completionQueue = nil;
}

- (void)setCredentials:(MXCredentials *)inCredentials
{
    credentials = inCredentials;
    
    // Extract homeserver suffix from userId
    NSArray *components = [credentials.userId componentsSeparatedByString:@":"];
    if (components.count > 1)
    {
        // Remove first component
        NSString *matrixId = components.firstObject;
        NSRange range = NSMakeRange(0, matrixId.length);
        homeserverSuffix = [credentials.userId stringByReplacingCharactersInRange:range withString:@""];
    }
    else
    {
        NSLog(@"[MXRestClient] Warning: the userId is not correctly formatted: %@", credentials.userId);
    }
}

- (NSData*)allowedCertificate
{
    return httpClient.allowedCertificate;
}


#pragma mark - Server administration

- (MXHTTPOperation*)supportedMatrixVersions:(void (^)(MXMatrixVersions *matrixVersions))success
                        failure:(void (^)(NSError *error))failure
{
    // There is no versioning in the path of this API
    NSString *path = @"_matrix/client/versions";

    MXWeakify(self);
    return [httpClient requestWithMethod:@"GET"
                                    path:path
                              parameters:nil
                                 success:^(NSDictionary *JSONResponse) {
                                     MXStrongifyAndReturnIfNil(self);

                                     if (success)
                                     {
                                         __block MXMatrixVersions *matrixVersions;
                                         [self dispatchProcessing:^{
                                             MXJSONModelSetMXJSONModel(matrixVersions, MXMatrixVersions, JSONResponse);
                                         } andCompletion:^{
                                             success(matrixVersions);
                                         }];
                                     }
                                 }
                                 failure:^(NSError *error) {
                                     MXStrongifyAndReturnIfNil(self);
                                     [self dispatchFailure:error inBlock:failure];
                                 }];
}


#pragma mark - Registration operations
- (MXHTTPOperation *)testUserRegistration:(NSString *)username callback:(void (^)(MXError *mxError))callback
{
    // Trigger a fake registration to know whether the user name can be registered
    return [self registerWithParameters:@{@"username": username}
                                success:nil
                                failure:^(NSError *error)
            {
                // Retrieve the matrix error back
                MXError *mxError = [[MXError alloc] initWithNSError:error];
                callback(mxError);
            }];
}

- (MXHTTPOperation*)isUserNameInUse:(NSString*)username
                           callback:(void (^)(BOOL isUserNameInUse))callback
{
    return [self testUserRegistration:username callback:^(MXError *mxError) {

        BOOL isUserNameInUse = ([mxError.errcode isEqualToString:kMXErrCodeStringUserInUse]);
        callback(isUserNameInUse);
    }];
}

- (MXHTTPOperation*)getRegisterSession:(void (^)(MXAuthenticationSession *authSession))success
                               failure:(void (^)(NSError *error))failure
{
    // For registration, use POST with no params to get the login mechanism to use
    // The request will fail with Unauthorized status code, but the login mechanism will be available in response data.
    NSDictionary* parameters = nil;
    
    // Patch: Add the temporary `x_show_msisdn` flag to not filter the msisdn login type in the supported authentication flows.
    parameters = @{@"x_show_msisdn":@(YES)};

    MXWeakify(self);
    return [httpClient requestWithMethod:@"POST"
                                    path:[self authActionPath:MXAuthActionRegister]
                              parameters:parameters
                                 success:^(NSDictionary *JSONResponse) {
                                     MXStrongifyAndReturnIfNil(self);

                                     if (success)
                                     {
                                         __block MXAuthenticationSession *authSession;
                                         [self dispatchProcessing:^{
                                             MXJSONModelSetMXJSONModel(authSession, MXAuthenticationSession, JSONResponse);
                                         } andCompletion:^{
                                             success(authSession);
                                         }];
                                     }
                                 }
                                 failure:^(NSError *error) {
                                     MXStrongifyAndReturnIfNil(self);

                                     __block MXAuthenticationSession *authSession;
                                     [self dispatchProcessing:^{
                                         if (error.userInfo[MXHTTPClientErrorResponseDataKey])
                                         {
                                             // The auth session should be available in response data in case of unauthorized request.
                                             NSDictionary *JSONResponse = error.userInfo[MXHTTPClientErrorResponseDataKey];
                                             if (JSONResponse)
                                             {
                                                 MXJSONModelSetMXJSONModel(authSession, MXAuthenticationSession, JSONResponse);
                                             }
                                         }
                                     } andCompletion:^{
                                         if (authSession)
                                         {
                                             if (success)
                                             {
                                                 success(authSession);
                                             }
                                         }
                                         else if (failure)
                                         {
                                             failure(error);
                                         }
                                     }];
                                 }];
}

- (MXHTTPOperation*)registerWithParameters:(NSDictionary*)parameters
                                   success:(void (^)(NSDictionary *JSONResponse))success
                                   failure:(void (^)(NSError *error))failure
{
    return [self registerOrLogin:MXAuthActionRegister parameters:parameters success:success failure:failure];
}

- (MXHTTPOperation *)registerWithLoginType:(NSString *)loginType username:(NSString *)username password:(NSString *)password
                                   success:(void (^)(MXCredentials *))success
                                   failure:(void (^)(NSError *))failure
{
    if (![loginType isEqualToString:kMXLoginFlowTypePassword] && ![loginType isEqualToString:kMXLoginFlowTypeDummy])
    {
        [self dispatchFailure:nil inBlock:failure];
        return nil;
    }

    MXHTTPOperation *operation;
    MXWeakify(self);
    operation = [self getRegisterSession:^(MXAuthenticationSession *authSession) {
        MXStrongifyAndReturnIfNil(self);

        NSMutableDictionary *parameters = [NSMutableDictionary dictionaryWithDictionary:
                                           @{
                                             @"auth": @{
                                                     @"type": loginType,
                                                     @"session": authSession.session
                                                     },
                                             @"password": password
                                             }];
        if (username)
        {
            parameters[@"username"] = username;
        }

        MXWeakify(self);
        MXHTTPOperation *operation2 = [self registerWithParameters: parameters success:^(NSDictionary *JSONResponse) {
            MXStrongifyAndReturnIfNil(self);

            [self dispatchProcessing:nil andCompletion:^{

                // Update our credentials
                self.credentials = [MXCredentials modelFromJSON:JSONResponse];

                // Workaround: HS does not return the right URL. Use the one we used to make the request
                self->credentials.homeServer = self->homeserver;

                // Report the certificate trusted by user (if any)
                self->credentials.allowedCertificate = self->httpClient.allowedCertificate;

                // sanity check
                if (success)
                {
                    success(self->credentials);
                }
            }];
        } failure:^(NSError *error) {
            MXStrongifyAndReturnIfNil(self);
            [self dispatchFailure:error inBlock:failure];
        }];

        // Mutate MXHTTPOperation so that the user can cancel this new operation
        [operation mutateTo:operation2];

    } failure:^(NSError *error) {
        MXStrongifyAndReturnIfNil(self);
        [self dispatchFailure:error inBlock:failure];
    }];

    return operation;
}

- (NSString*)registerFallback;
{
    return [[NSURL URLWithString:@"_matrix/static/client/register/" relativeToURL:[NSURL URLWithString:homeserver]] absoluteString];
}

- (MXHTTPOperation *)forgetPasswordForEmail:(NSString *)email
                               clientSecret:(NSString *)clientSecret
                                sendAttempt:(NSUInteger)sendAttempt
                                    success:(void (^)(NSString *sid))success
                                    failure:(void (^)(NSError *error))failure
{
    NSString *identityServer = _identityServer;
    if ([identityServer hasPrefix:@"http://"] || [identityServer hasPrefix:@"https://"])
    {
        identityServer = [identityServer substringFromIndex:[identityServer rangeOfString:@"://"].location + 3];
    }
    
    NSDictionary *parameters = @{
                                 @"email" : email,
                                 @"client_secret" : clientSecret,
                                 @"send_attempt" : @(sendAttempt),
                                 @"id_server" : identityServer
                                 };

    MXWeakify(self);
    return [httpClient requestWithMethod:@"POST"
                                    path:[NSString stringWithFormat:@"%@/account/password/email/requestToken", apiPathPrefix]
                              parameters:parameters
                                 success:^(NSDictionary *JSONResponse) {
                                     MXStrongifyAndReturnIfNil(self);

                                     if (success)
                                     {
                                         __block NSString *sid;
                                         [self dispatchProcessing:^{
                                             MXJSONModelSetString(sid, JSONResponse[@"sid"]);
                                         } andCompletion:^{
                                             success(sid);
                                         }];
                                     }
                                 }
                                 failure:^(NSError *error) {
                                     MXStrongifyAndReturnIfNil(self);
                                     [self dispatchFailure:error inBlock:failure];
                                 }];
}

#pragma mark - Login operations
- (MXHTTPOperation*)getLoginSession:(void (^)(MXAuthenticationSession *authSession))success
                            failure:(void (^)(NSError *error))failure
{
    MXWeakify(self);
    return [httpClient requestWithMethod:@"GET"
                                    path:[self authActionPath:MXAuthActionLogin]
                              parameters:nil
                                 success:^(NSDictionary *JSONResponse) {
                                     MXStrongifyAndReturnIfNil(self);

                                     if (success)
                                     {
                                         __block MXAuthenticationSession *authSession;
                                         [self dispatchProcessing:^{
                                             MXJSONModelSetMXJSONModel(authSession, MXAuthenticationSession, JSONResponse);
                                         } andCompletion:^{
                                             success(authSession);
                                         }];
                                     }
                                 }
                                 failure:^(NSError *error) {
                                     [self dispatchFailure:error inBlock:failure];
                                 }];
}

- (MXHTTPOperation*)login:(NSDictionary*)parameters
                  success:(void (^)(NSDictionary *JSONResponse))success
                  failure:(void (^)(NSError *error))failure
{
    return [self registerOrLogin:MXAuthActionLogin parameters:parameters success:success failure:failure];
}

- (MXHTTPOperation *)loginWithLoginType:(NSString *)loginType username:(NSString *)username password:(NSString *)password
                                   success:(void (^)(MXCredentials *))success
                                   failure:(void (^)(NSError *))failure
{
    if (![loginType isEqualToString:kMXLoginFlowTypePassword])
    {
        [self dispatchFailure:nil inBlock:failure];
        return nil;
    }

    NSDictionary *parameters = @{
                                 @"type": loginType,
                                 @"identifier": @{
                                         @"type": kMXLoginIdentifierTypeUser,
                                         @"user": username
                                         },
                                 @"password": password,

                                 // Patch: add the old login api parameters to make dummy login
                                 // still working
                                 @"user": username
                                 };

    MXWeakify(self);
    return [self login:parameters
               success:^(NSDictionary *JSONResponse) {
                   [self dispatchProcessing:nil andCompletion:^{
                       MXStrongifyAndReturnIfNil(self);

                       // Update our credentials
                       self.credentials = [MXCredentials modelFromJSON:JSONResponse];

                       // Workaround: HS does not return the right URL. Use the one we used to make the request
                       self->credentials.homeServer = self->homeserver;

                       // Report the certificate trusted by user (if any)
                       self->credentials.allowedCertificate = self->httpClient.allowedCertificate;

                       // sanity check
                       if (success)
                       {
                           success(self->credentials);
                       }
                   }];
               } failure:^(NSError *error) {
                   [self dispatchFailure:error inBlock:failure];
               }];
}

- (NSString*)loginFallback;
{
    return [[NSURL URLWithString:@"/_matrix/static/client/login/" relativeToURL:[NSURL URLWithString:homeserver]] absoluteString];
}


#pragma mark - password update operation

- (MXHTTPOperation*)resetPasswordWithParameters:(NSDictionary*)parameters
                           success:(void (^)(void))success
                           failure:(void (^)(NSError *error))failure
{
    // sanity check
    if (!parameters)
    {
        NSError* error = [NSError errorWithDomain:@"Invalid params" code:500 userInfo:nil];

        [self dispatchFailure:error inBlock:failure];
        return nil;
    }

    MXWeakify(self);
    return [httpClient requestWithMethod:@"POST"
                                    path:[NSString stringWithFormat:@"%@/account/password", apiPathPrefix]
                              parameters:parameters
                                 success:^(NSDictionary *JSONResponse) {
                                     MXStrongifyAndReturnIfNil(self);
                                     [self dispatchSuccess:success];
                                 }
                                 failure:^(NSError *error) {
                                     MXStrongifyAndReturnIfNil(self);
                                     [self dispatchFailure:error inBlock:failure];
                                 }];
}

- (MXHTTPOperation*)changePassword:(NSString*)oldPassword with:(NSString*)newPassword
                           success:(void (^)(void))success
                           failure:(void (^)(NSError *error))failure
{
    // sanity check
    if (!oldPassword || !newPassword)
    {
        NSError* error = [NSError errorWithDomain:@"Invalid params" code:500 userInfo:nil];

        [self dispatchFailure:error inBlock:failure];
        return nil;
    }

    NSDictionary *parameters = @{
                                 @"auth": @{
                                             @"type": kMXLoginFlowTypePassword,
                                             @"user": self.credentials.userId,
                                             @"password": oldPassword,
                                           },
                                 @"new_password": newPassword
                                 };

    MXWeakify(self);
    return [httpClient requestWithMethod:@"POST"
                                    path:[NSString stringWithFormat:@"%@/account/password", apiPathPrefix]
                              parameters:parameters
                                 success:^(NSDictionary *JSONResponse) {
                                     MXStrongifyAndReturnIfNil(self);
                                     [self dispatchSuccess:success];
                                 }
                                 failure:^(NSError *error) {
                                     MXStrongifyAndReturnIfNil(self);
                                     [self dispatchFailure:error inBlock:failure];
                                 }];
}


#pragma mark - Common operations for register and login
/*
 The only difference between register and login request are the path of the requests.
 The parameters and the responses are of the same types.
 So, use common functions to implement their functions.
 */

/**
 Return the home server path to use for register or for login actions.
 */
- (NSString*)authActionPath:(MXAuthAction)authAction
{
    NSString *authActionPath = @"login";
    if (MXAuthActionRegister == authAction)
    {
        authActionPath = @"register";
    }
    return [NSString stringWithFormat:@"%@/%@", apiPathPrefix, authActionPath];
}

- (MXHTTPOperation*)registerOrLogin:(MXAuthAction)authAction parameters:(NSDictionary *)parameters success:(void (^)(NSDictionary *JSONResponse))success failure:(void (^)(NSError *))failure
{
    // If the caller does not provide it, fill the device display name field with the device name
    // Do it only if parameters contains the password field, do make homeserver happy.
    if (parameters[@"password"])
    {
        NSMutableDictionary *newParameters;
        
        if (!parameters[@"initial_device_display_name"])
        {
            newParameters = [NSMutableDictionary dictionaryWithDictionary:parameters];
            
#if TARGET_OS_IPHONE
            NSString *deviceName = [UIDevice currentDevice].name;
#elif TARGET_OS_OSX
            NSString *deviceName = [NSHost currentHost].localizedName;
#endif
            newParameters[@"initial_device_display_name"] = deviceName;
        }
        
        if (MXAuthActionRegister == authAction)
        {
            // Patch: Add the temporary `x_show_msisdn` flag to not filter the msisdn login type in the supported authentication flows.
            if (!newParameters)
            {
                newParameters = [NSMutableDictionary dictionaryWithDictionary:parameters];
            }
            newParameters[@"x_show_msisdn"] = @(YES);
        }
        
        if (newParameters)
        {
            parameters = newParameters;
        }
    }

    MXWeakify(self);
    return [httpClient requestWithMethod:@"POST"
                                    path:[self authActionPath:authAction]
                              parameters:parameters
                                 success:^(NSDictionary *JSONResponse) {
                                     MXStrongifyAndReturnIfNil(self);

                                     if (success)
                                     {
                                         [self dispatchProcessing:nil andCompletion:^{
                                             success(JSONResponse);
                                         }];
                                     }
                                 }
                                 failure:^(NSError *error) {
                                     MXStrongifyAndReturnIfNil(self);
                                     [self dispatchFailure:error inBlock:failure];
                                 }];
}

- (MXHTTPOperation*)logout:(void (^)(void))success
                   failure:(void (^)(NSError *error))failure
{
    MXWeakify(self);
    return [httpClient requestWithMethod:@"POST"
                                    path:[NSString stringWithFormat:@"%@/logout", apiPathPrefix]
                              parameters:nil
                                 success:^(NSDictionary *JSONResponse) {
                                     MXStrongifyAndReturnIfNil(self);
                                     [self dispatchSuccess:success];
                                 }
                                 failure:^(NSError *error) {
                                     MXStrongifyAndReturnIfNil(self);
                                     [self dispatchFailure:error inBlock:failure];
                                 }];
}

- (MXHTTPOperation*)deactivateAccountWithAuthParameters:(NSDictionary*)authParameters
                                           eraseAccount:(BOOL)eraseAccount
                                                success:(void (^)(void))success
                                                failure:(void (^)(NSError *error))failure

{
    // authParameters are required
    if (!authParameters)
    {
        NSError* error = [NSError errorWithDomain:@"Invalid params" code:500 userInfo:nil];
        
        [self dispatchFailure:error inBlock:failure];
        return nil;
    }
    
    NSDictionary *jsonBodyParameters = @{
                                         @"auth": authParameters,
                                         @"erase": @(eraseAccount)                                         
                                         };
    
    NSData *payloadData = [NSJSONSerialization dataWithJSONObject:jsonBodyParameters options:0 error:nil];

    MXWeakify(self);
    return [httpClient requestWithMethod:@"POST"
                                    path:[NSString stringWithFormat:@"%@/account/deactivate", apiPathPrefix]
                              parameters:nil
                                    data:payloadData
                                 headers:@{@"Content-Type": @"application/json"}
                                 timeout:-1
                          uploadProgress:nil
                                 success:^(NSDictionary *JSONResponse) {
                                     MXStrongifyAndReturnIfNil(self);
                                     [self dispatchSuccess:success];
                                 }
                                 failure:^(NSError *error) {
                                     MXStrongifyAndReturnIfNil(self);
                                     [self dispatchFailure:error inBlock:failure];
                                 }];
}

#pragma mark - Account data
- (MXHTTPOperation*)setAccountData:(NSDictionary*)data
                           forType:(NSString*)type
                           success:(void (^)(void))success
                           failure:(void (^)(NSError *error))failure
{
    NSString *path = [NSString stringWithFormat:@"%@/user/%@/account_data/%@", apiPathPrefix, credentials.userId, type];

    MXWeakify(self);
    return [httpClient requestWithMethod:@"PUT"
                                    path:path
                              parameters:data
                                 success:^(NSDictionary *JSONResponse) {
                                     MXStrongifyAndReturnIfNil(self);
                                     [self dispatchSuccess:success];
                                 }
                                 failure:^(NSError *error) {
                                     MXStrongifyAndReturnIfNil(self);
                                     [self dispatchFailure:error inBlock:failure];
                                 }];
}


#pragma mark - Filtering

- (MXHTTPOperation*)setFilter:(MXFilterJSONModel*)filter
                      success:(void (^)(NSString *filterId))success
                      failure:(void (^)(NSError *error))failure
{
    NSString *path = [NSString stringWithFormat:@"%@/user/%@/filter", apiPathPrefix, credentials.userId];

    MXWeakify(self);
    return [httpClient requestWithMethod:@"POST"
                                    path:path
                              parameters:filter.JSONDictionary
                                 success:^(NSDictionary *JSONResponse) {
                                     MXStrongifyAndReturnIfNil(self);

                                     if (success)
                                     {
                                         __block NSString *filterId;
                                         [self dispatchProcessing:^{
                                             MXJSONModelSetString(filterId, JSONResponse[@"filter_id"]);
                                         }  andCompletion:^{
                                             success(filterId);
                                         }];
                                     }
                                 }
                                 failure:^(NSError *error) {
                                     MXStrongifyAndReturnIfNil(self);
                                     [self dispatchFailure:error inBlock:failure];
                                 }];
}

- (MXHTTPOperation*)getFilterWithFilterId:(NSString*)filterId
                                  success:(void (^)(MXFilterJSONModel *filter))success
                                  failure:(void (^)(NSError *error))failure
{
    NSString *path = [NSString stringWithFormat:@"%@/user/%@/filter/%@", apiPathPrefix, credentials.userId, filterId];

    MXWeakify(self);
    return [httpClient requestWithMethod:@"GET"
                                    path:path
                              parameters:nil
                                 success:^(NSDictionary *JSONResponse) {
                                     MXStrongifyAndReturnIfNil(self);

                                     if (success)
                                     {
                                         __block MXFilterJSONModel *filter;
                                         [self dispatchProcessing:^{
                                             MXJSONModelSetMXJSONModel(filter, MXFilterJSONModel, JSONResponse);
                                         }  andCompletion:^{
                                             success(filter);
                                         }];
                                     }
                                 }
                                 failure:^(NSError *error) {
                                     MXStrongifyAndReturnIfNil(self);
                                     [self dispatchFailure:error inBlock:failure];
                                 }];
}

- (MXHTTPOperation *)openIdToken:(void (^)(MXOpenIdToken *))success failure:(void (^)(NSError *))failure
{
    NSString *path = [NSString stringWithFormat:@"%@/user/%@/openid/request_token", kMXAPIPrefixPathUnstable, credentials.userId];

    MXWeakify(self);
    return [httpClient requestWithMethod:@"POST"
                                    path:path
                              parameters:@{}
                                 success:^(NSDictionary *JSONResponse) {
                                     MXStrongifyAndReturnIfNil(self);

                                     if (success)
                                     {
                                         __block MXOpenIdToken *openIdToken;
                                         [self dispatchProcessing:^{
                                             MXJSONModelSetMXJSONModel(openIdToken, MXOpenIdToken, JSONResponse);
                                         } andCompletion:^{
                                             success(openIdToken);
                                         }];
                                     }
                                 }
                                 failure:^(NSError *error) {
                                     MXStrongifyAndReturnIfNil(self);
                                     [self dispatchFailure:error inBlock:failure];
                                 }];
}


#pragma mark - 3pid token request

- (MXHTTPOperation*)requestTokenForEmail:(NSString*)email
                    isDuringRegistration:(BOOL)isDuringRegistration
                            clientSecret:(NSString*)clientSecret
                             sendAttempt:(NSUInteger)sendAttempt
                                nextLink:(NSString*)nextLink
                                 success:(void (^)(NSString *sid))success
                                 failure:(void (^)(NSError *error))failure
{
    NSString *identityServer = _identityServer;
    if ([identityServer hasPrefix:@"http://"] || [identityServer hasPrefix:@"https://"])
    {
        identityServer = [identityServer substringFromIndex:[identityServer rangeOfString:@"://"].location + 3];
    }
    
    NSMutableDictionary *parameters = [NSMutableDictionary dictionaryWithDictionary:@{
                                                                                      @"email": email,
                                                                                      @"client_secret": clientSecret,
                                                                                      @"send_attempt" : @(sendAttempt),
                                                                                      @"id_server" : identityServer
                                                                                      }];
    
    if (nextLink)
    {
        parameters[@"next_link"] = nextLink;
    }
    
    NSString *path;
    if (isDuringRegistration)
    {
        path = [NSString stringWithFormat:@"%@/register/email/requestToken", apiPathPrefix];
    }
    else
    {
        path = [NSString stringWithFormat:@"%@/account/3pid/email/requestToken", apiPathPrefix];
    }

    MXWeakify(self);
    return [httpClient requestWithMethod:@"POST"
                                    path:path
                              parameters:parameters
                                 success:^(NSDictionary *JSONResponse) {
                                     MXStrongifyAndReturnIfNil(self);

                                     if (success)
                                     {
                                         __block NSString *sid;
                                         [self dispatchProcessing:^{
                                             MXJSONModelSetString(sid, JSONResponse[@"sid"]);
                                         } andCompletion:^{
                                             success(sid);
                                         }];
                                     }
                                 }
                                 failure:^(NSError *error) {
                                     MXStrongifyAndReturnIfNil(self);
                                     [self dispatchFailure:error inBlock:failure];
                                 }];
}

- (MXHTTPOperation*)requestTokenForPhoneNumber:(NSString*)phoneNumber
                          isDuringRegistration:(BOOL)isDuringRegistration
                                   countryCode:(NSString*)countryCode
                                  clientSecret:(NSString*)clientSecret
                                   sendAttempt:(NSUInteger)sendAttempt
                                      nextLink:(NSString *)nextLink
                                       success:(void (^)(NSString *sid, NSString *msisdn))success
                                       failure:(void (^)(NSError *error))failure
{
    NSString *identityServer = _identityServer;
    if ([identityServer hasPrefix:@"http://"] || [identityServer hasPrefix:@"https://"])
    {
        identityServer = [identityServer substringFromIndex:[identityServer rangeOfString:@"://"].location + 3];
    }
    
    NSMutableDictionary *parameters = [NSMutableDictionary dictionaryWithDictionary:@{
                                                                                      @"phone_number": phoneNumber,
                                                                                      @"country": (countryCode ? countryCode : @""),
                                                                                      @"client_secret": clientSecret,
                                                                                      @"send_attempt" : @(sendAttempt),
                                                                                      @"id_server" : identityServer
                                                                                      }];
    if (nextLink)
    {
        parameters[@"next_link"] = nextLink;
    }
    
    NSString *path;
    if (isDuringRegistration)
    {
        path = [NSString stringWithFormat:@"%@/register/msisdn/requestToken", apiPathPrefix];
    }
    else
    {
        path = [NSString stringWithFormat:@"%@/account/3pid/msisdn/requestToken", apiPathPrefix];
    }

    MXWeakify(self);
    return [httpClient requestWithMethod:@"POST"
                                    path:path
                              parameters:parameters
                                 success:^(NSDictionary *JSONResponse) {
                                     MXStrongifyAndReturnIfNil(self);

                                     if (success)
                                     {
                                         __block NSString *sid, *msisdn;
                                         [self dispatchProcessing:^{
                                             MXJSONModelSetString(sid, JSONResponse[@"sid"]);
                                             MXJSONModelSetString(msisdn, JSONResponse[@"msisdn"]);
                                         } andCompletion:^{
                                             success(sid, msisdn);
                                         }];
                                     }
                                 }
                                 failure:^(NSError *error) {
                                     MXStrongifyAndReturnIfNil(self);
                                     [self dispatchFailure:error inBlock:failure];
                                 }];
}

#pragma mark - Push Notifications
- (MXHTTPOperation*)setPusherWithPushkey:(NSString *)pushkey
                                    kind:(NSObject *)kind
                                   appId:(NSString *)appId
                          appDisplayName:(NSString *)appDisplayName
                       deviceDisplayName:(NSString *)deviceDisplayName
                              profileTag:(NSString *)profileTag
                                    lang:(NSString *)lang
                                    data:(NSDictionary *)data
                                  append:(BOOL)append
                                 success:(void (^)(void))success
                                 failure:(void (^)(NSError *))failure
{
    // sanity check
    if (!pushkey || !kind || !appDisplayName || !deviceDisplayName || !profileTag || !lang || !data)
    {
        NSError* error = [NSError errorWithDomain:@"Invalid params" code:500 userInfo:nil];

        [self dispatchFailure:error inBlock:failure];
        return nil;
    }

    // Fill the request parameters on demand
    // Caution: parameters are JSON serialized in http body, we must use a NSNumber created with a boolean for append value.
    NSDictionary *parameters = @{
                                 @"pushkey": pushkey,
                                 @"kind": kind,
                                 @"app_id": appId,
                                 @"app_display_name": appDisplayName,
                                 @"device_display_name": deviceDisplayName,
                                 @"profile_tag": profileTag,
                                 @"lang": lang,
                                 @"data": data,
                                 @"append":[NSNumber numberWithBool:append]
                                 };

    MXWeakify(self);
    return [httpClient requestWithMethod:@"POST"
                                    path:[NSString stringWithFormat:@"%@/pushers/set", apiPathPrefix]
                              parameters:parameters
                                 success:^(NSDictionary *JSONResponse) {
                                     MXStrongifyAndReturnIfNil(self);
                                     [self dispatchSuccess:success];
                                 }
                                 failure:^(NSError *error) {
                                     MXStrongifyAndReturnIfNil(self);
                                     [self dispatchFailure:error inBlock:failure];
                                 }];
}

- (MXHTTPOperation *)pushRules:(void (^)(MXPushRulesResponse *pushRules))success failure:(void (^)(NSError *))failure
{
    MXWeakify(self);
    return [httpClient requestWithMethod:@"GET"
                                    path:[NSString stringWithFormat:@"%@/pushrules/", apiPathPrefix]
                              parameters:nil
                                 success:^(NSDictionary *JSONResponse) {
                                     MXStrongifyAndReturnIfNil(self);

                                     if (success)
                                     {
                                         __block MXPushRulesResponse *pushRules;
                                         [self dispatchProcessing:^{
                                             MXJSONModelSetMXJSONModel(pushRules, MXPushRulesResponse, JSONResponse);
                                         } andCompletion:^{
                                             success(pushRules);
                                         }];
                                     }
                                 }
                                 failure:^(NSError *error) {
                                     MXStrongifyAndReturnIfNil(self);
                                     [self dispatchFailure:error inBlock:failure];
                                 }];
}

- (MXHTTPOperation *)enablePushRule:(NSString*)ruleId
                              scope:(NSString*)scope
                               kind:(MXPushRuleKind)kind
                             enable:(BOOL)enable
                            success:(void (^)(void))success
                            failure:(void (^)(NSError *error))failure
{
    NSString *kindString;
    switch (kind)
    {
        case MXPushRuleKindOverride:
            kindString = @"override";
            break;
        case MXPushRuleKindContent:
            kindString = @"content";
            break;
        case MXPushRuleKindRoom:
            kindString = @"room";
            break;
        case MXPushRuleKindSender:
            kindString = @"sender";
            break;
        case MXPushRuleKindUnderride:
            kindString = @"underride";
            break;
    }
    
    NSDictionary *headers = @{@"Content-Type": @"application/json"};
    
    NSString *enabled = enable ? @"true": @"false";

    MXWeakify(self);
    return [httpClient requestWithMethod:@"PUT"
                                    path:[NSString stringWithFormat:@"%@/pushrules/%@/%@/%@/enabled", apiPathPrefix, scope, kindString, ruleId]
                              parameters:nil
                                    data:[enabled dataUsingEncoding:NSUTF8StringEncoding]
                                 headers:headers
                                 timeout:-1
                          uploadProgress:nil
                                 success:^(NSDictionary *JSONResponse) {
                                     MXStrongifyAndReturnIfNil(self);
                                     [self dispatchSuccess:success];
                                 }
                                 failure:^(NSError *error) {
                                     MXStrongifyAndReturnIfNil(self);
                                     [self dispatchFailure:error inBlock:failure];
                                 }];
}

- (MXHTTPOperation *)removePushRule:(NSString*)ruleId
                              scope:(NSString*)scope
                               kind:(MXPushRuleKind)kind
                            success:(void (^)(void))success
                            failure:(void (^)(NSError *error))failure
{
    NSString *kindString;
    switch (kind)
    {
        case MXPushRuleKindOverride:
            kindString = @"override";
            break;
        case MXPushRuleKindContent:
            kindString = @"content";
            break;
        case MXPushRuleKindRoom:
            kindString = @"room";
            break;
        case MXPushRuleKindSender:
            kindString = @"sender";
            break;
        case MXPushRuleKindUnderride:
            kindString = @"underride";
            break;
    }

    MXWeakify(self);
    return [httpClient requestWithMethod:@"DELETE"
                                    path:[NSString stringWithFormat:@"%@/pushrules/%@/%@/%@", apiPathPrefix, scope, kindString, ruleId]
                              parameters:nil
                                 success:^(NSDictionary *JSONResponse) {
                                     MXStrongifyAndReturnIfNil(self);
                                     [self dispatchSuccess:success];
                                 }
                                 failure:^(NSError *error) {
                                     MXStrongifyAndReturnIfNil(self);
                                     [self dispatchFailure:error inBlock:failure];
                                 }];
}

- (MXHTTPOperation *)addPushRule:(NSString*)ruleId
                           scope:(NSString*)scope
                            kind:(MXPushRuleKind)kind
                         actions:(NSArray*)actions
                         pattern:(NSString*)pattern
                      conditions:(NSArray<NSDictionary *> *)conditions
                         success:(void (^)(void))success
                         failure:(void (^)(NSError *error))failure
{
    NSString *kindString;
    NSDictionary *content = nil;
    
    switch (kind)
    {
        case MXPushRuleKindOverride:
            kindString = @"override";
            if (conditions.count && actions.count)
            {
                content = @{@"conditions": conditions, @"actions": actions};
            }
            else if (actions.count)
            {
                content = @{@"actions": actions};
            }
            break;
        case MXPushRuleKindContent:
            kindString = @"content";
            if (pattern.length && actions.count)
            {
                content = @{@"pattern": pattern, @"actions": actions};
            }
            break;
        case MXPushRuleKindRoom:
            kindString = @"room";
            if (actions.count)
            {
                content = @{@"actions": actions};
            }
            break;
        case MXPushRuleKindSender:
            kindString = @"sender";
            if (actions.count)
            {
                content = @{@"actions": actions};
            }
            break;
        case MXPushRuleKindUnderride:
            kindString = @"underride";
            if (conditions.count && actions.count)
            {
                content = @{@"conditions": conditions, @"actions": actions};
            }
            else if (actions.count)
            {
                content = @{@"actions": actions};
            }
            break;
        default:
            break;
    }

    // Sanity check
    if (content)
    {
        MXWeakify(self);
        return [httpClient requestWithMethod:@"PUT"
                                        path:[NSString stringWithFormat:@"%@/pushrules/%@/%@/%@", apiPathPrefix, scope, kindString, ruleId]
                                  parameters:content
                                     success:^(NSDictionary *JSONResponse) {
                                         MXStrongifyAndReturnIfNil(self);
                                         [self dispatchSuccess:success];
                                     }
                                     failure:^(NSError *error) {
                                         MXStrongifyAndReturnIfNil(self);
                                         [self dispatchFailure:error inBlock:failure];
                                     }];
    }
    else
    {
        [self dispatchFailure:[NSError errorWithDomain:kMXRestClientErrorDomain code:0 userInfo:@{@"error": @"Invalid argument"}] inBlock:failure];
        return nil;
    }
}

#pragma mark - Room operations
- (MXHTTPOperation *)sendEventToRoom:(NSString *)roomId
                           eventType:(MXEventTypeString)eventTypeString
                             content:(NSDictionary *)content
                               txnId:(NSString *)txnId
                             success:(void (^)(NSString *))success
                             failure:(void (^)(NSError *))failure
{
    if (!txnId.length)
    {
        // Create a random transaction id to prevent duplicated events
        txnId = [MXTools generateTransactionId];
    }

    // Prepare the path
    NSString *path = [NSString stringWithFormat:@"%@/rooms/%@/send/%@/%@", apiPathPrefix, roomId, eventTypeString, [txnId stringByAddingPercentEscapesUsingEncoding:NSUTF8StringEncoding]];

    MXWeakify(self);
    return [httpClient requestWithMethod:@"PUT"
                                    path:path
                              parameters:content
                                 success:^(NSDictionary *JSONResponse) {
                                     MXStrongifyAndReturnIfNil(self);

                                     if (success)
                                     {
                                         __block NSString *eventId;
                                         [self dispatchProcessing:^{
                                             MXJSONModelSetString(eventId, JSONResponse[@"event_id"]);
                                         } andCompletion:^{
                                             success(eventId);
                                         }];
                                     }
                                 }
                                 failure:^(NSError *error) {
                                     MXStrongifyAndReturnIfNil(self);
                                     [self dispatchFailure:error inBlock:failure];
                                 }];
}

- (MXHTTPOperation*)sendStateEventToRoom:(NSString*)roomId
                               eventType:(MXEventTypeString)eventTypeString
                                 content:(NSDictionary*)content
                                stateKey:(NSString*)stateKey
                                 success:(void (^)(NSString *eventId))success
                                 failure:(void (^)(NSError *error))failure
{
    NSString *path;
    if (stateKey)
    {
        path = [NSString stringWithFormat:@"%@/rooms/%@/state/%@/%@", apiPathPrefix, roomId, eventTypeString, [stateKey stringByAddingPercentEscapesUsingEncoding:NSUTF8StringEncoding]];
    }
    else
    {
        path = [NSString stringWithFormat:@"%@/rooms/%@/state/%@", apiPathPrefix, roomId, eventTypeString];
    }

    MXWeakify(self);
    return [httpClient requestWithMethod:@"PUT"
                                    path:path
                              parameters:content
                                 success:^(NSDictionary *JSONResponse) {
                                     MXStrongifyAndReturnIfNil(self);

                                     if (success)
                                     {
                                         __block NSString *eventId;
                                         [self dispatchProcessing:^{
                                             MXJSONModelSetString(eventId, JSONResponse[@"event_id"]);
                                         } andCompletion:^{
                                             success(eventId);
                                         }];
                                     }
                                 }
                                 failure:^(NSError *error) {
                                     MXStrongifyAndReturnIfNil(self);
                                     [self dispatchFailure:error inBlock:failure];
                                 }];
}

- (MXHTTPOperation*)sendMessageToRoom:(NSString*)roomId
                              msgType:(MXMessageType)msgType
                              content:(NSDictionary*)content
                              success:(void (^)(NSString *eventId))success
                              failure:(void (^)(NSError *error))failure
{
    // Add the messsage type to the data to send
    NSMutableDictionary *eventContent = [NSMutableDictionary dictionaryWithDictionary:content];
    eventContent[@"msgtype"] = msgType;
    
    return [self sendEventToRoom:roomId eventType:kMXEventTypeStringRoomMessage content:eventContent txnId:nil success:success failure:failure];
}

- (MXHTTPOperation*)sendTextMessageToRoom:(NSString*)roomId
                                     text:(NSString*)text
                                  success:(void (^)(NSString *eventId))success
                                  failure:(void (^)(NSError *error))failure
{
    return [self sendMessageToRoom:roomId msgType:kMXMessageTypeText
                           content:@{
                                     @"body": text
                                     }
                           success:success failure:failure];
}


// Generic methods to change membership
- (MXHTTPOperation*)doMembershipRequest:(NSString*)roomId
                             membership:(NSString*)membership
                             parameters:(NSDictionary*)parameters
                                success:(void (^)(void))success
                                failure:(void (^)(NSError *error))failure
{
    NSString *path = [NSString stringWithFormat:@"%@/rooms/%@/%@", apiPathPrefix, roomId, membership];
    
    // A body is required even if empty
    if (nil == parameters)
    {
        parameters = @{};
    }

    MXWeakify(self);
    return [httpClient requestWithMethod:@"POST"
                                    path:path
                              parameters:parameters
                                 success:^(NSDictionary *JSONResponse) {
                                     MXStrongifyAndReturnIfNil(self);
                                     [self dispatchSuccess:success];
                                 }
                                 failure:^(NSError *error) {
                                     MXStrongifyAndReturnIfNil(self);
                                     [self dispatchFailure:error inBlock:failure];
                                 }];
}

/**
 Generic method to set the value of a state event of a room.

 @param eventType the type of the state event.
 @param value the value to set.
 @param roomId the id of the room.
 @param success A block object called when the operation succeeds.
 @param failure A block object called when the operation fails.

 @return a MXHTTPOperation instance.
 */
- (MXHTTPOperation*)updateStateEvent:(MXEventTypeString)eventType
                        withValue:(NSDictionary*)value
                           inRoom:(NSString*)roomId
                          success:(void (^)(void))success
                          failure:(void (^)(NSError *error))failure
{
    NSString *path = [NSString stringWithFormat:@"%@/rooms/%@/state/%@", apiPathPrefix, roomId, eventType];

    MXWeakify(self);
    return [httpClient requestWithMethod:@"PUT"
                                    path:path
                              parameters:value
                                 success:^(NSDictionary *JSONResponse) {
                                     MXStrongifyAndReturnIfNil(self);
                                     [self dispatchSuccess:success];
                                 }
                                 failure:^(NSError *error) {
                                     MXStrongifyAndReturnIfNil(self);
                                     [self dispatchFailure:error inBlock:failure];
                                 }];
}

/**
 Generic method to get the value of a state event of a room.
 
 @param eventType the type of the state event.
 @param roomId the id of the room.
 @param success A block object called when the operation succeeds.
 @param failure A block object called when the operation fails.

 @return a MXHTTPOperation instance.
 */
- (MXHTTPOperation*)valueOfStateEvent:(MXEventTypeString)eventType
                              inRoom:(NSString*)roomId
                             success:(void (^)(NSDictionary *JSONResponse))success
                             failure:(void (^)(NSError *error))failure
{
    NSString *path = [NSString stringWithFormat:@"%@/rooms/%@/state/%@", apiPathPrefix, roomId, eventType];

    MXWeakify(self);
    return [httpClient requestWithMethod:@"GET"
                                    path:path
                              parameters:nil
                                 success:^(NSDictionary *JSONResponse) {
                                     MXStrongifyAndReturnIfNil(self);

                                     if (success)
                                     {
                                         [self dispatchProcessing:nil andCompletion:^{
                                             success(JSONResponse);
                                         }];
                                     }
                                 }
                                 failure:^(NSError *error) {
                                     MXStrongifyAndReturnIfNil(self);
                                     [self dispatchFailure:error inBlock:failure];
                                 }];
}

- (MXHTTPOperation*)setRoomTopic:(NSString*)roomId
                           topic:(NSString*)topic
                         success:(void (^)(void))success
                         failure:(void (^)(NSError *error))failure
{
    return [self updateStateEvent:kMXEventTypeStringRoomTopic
                        withValue:@{
                                    @"topic": topic
                                    }
                           inRoom:roomId
                          success:success failure:failure];
}

- (MXHTTPOperation*)topicOfRoom:(NSString*)roomId
                        success:(void (^)(NSString *topic))success
                        failure:(void (^)(NSError *error))failure
{
    return [self valueOfStateEvent:kMXEventTypeStringRoomTopic
                            inRoom:roomId
                           success:^(NSDictionary *JSONResponse) {
                               if (success)
                               {
                                   __block NSString *topic;
                                   [self dispatchProcessing:^{
                                       MXJSONModelSetString(topic, JSONResponse[@"topic"]);
                                   } andCompletion:^{
                                       success(topic);
                                   }];
                               }
                           } failure:failure];
}


- (MXHTTPOperation *)setRoomAvatar:(NSString *)roomId
                            avatar:(NSString *)avatar
                           success:(void (^)(void))success
                           failure:(void (^)(NSError *))failure
{
    return [self updateStateEvent:kMXEventTypeStringRoomAvatar
                        withValue:@{
                                    @"url": avatar
                                    }
                           inRoom:roomId
                          success:success failure:failure];
}

- (MXHTTPOperation *)avatarOfRoom:(NSString *)roomId
                          success:(void (^)(NSString *))success
                          failure:(void (^)(NSError *))failure
{
    return [self valueOfStateEvent:kMXEventTypeStringRoomAvatar
                            inRoom:roomId
                           success:^(NSDictionary *JSONResponse) {
                               if (success)
                               {
                                   __block NSString *url;
                                   [self dispatchProcessing:^{
                                       MXJSONModelSetString(url, JSONResponse[@"url"]);
                                   } andCompletion:^{
                                       success(url);
                                   }];
                               }
                           } failure:failure];
}

- (MXHTTPOperation*)setRoomName:(NSString*)roomId
                           name:(NSString*)name
                        success:(void (^)(void))success
                        failure:(void (^)(NSError *error))failure
{
    return [self updateStateEvent:kMXEventTypeStringRoomName
                        withValue:@{
                                    @"name": name
                                    }
                           inRoom:roomId
                          success:success failure:failure];
}

- (MXHTTPOperation*)nameOfRoom:(NSString*)roomId
                       success:(void (^)(NSString *name))success
                       failure:(void (^)(NSError *error))failure
{
    return [self valueOfStateEvent:kMXEventTypeStringRoomName
                            inRoom:roomId
                           success:^(NSDictionary *JSONResponse) {
                               if (success)
                               {
                                   __block NSString *name;
                                   [self dispatchProcessing:^{
                                       MXJSONModelSetString(name, JSONResponse[@"name"]);
                                   } andCompletion:^{
                                       success(name);
                                   }];
                               }
                           } failure:failure];
}

- (MXHTTPOperation *)setRoomHistoryVisibility:(NSString *)roomId
                            historyVisibility:(MXRoomHistoryVisibility)historyVisibility
                                      success:(void (^)(void))success
                                      failure:(void (^)(NSError *))failure
{
    return [self updateStateEvent:kMXEventTypeStringRoomHistoryVisibility
                        withValue:@{
                                    @"history_visibility": historyVisibility
                                    }
                           inRoom:roomId
                          success:success failure:failure];
}

- (MXHTTPOperation *)historyVisibilityOfRoom:(NSString *)roomId
                                     success:(void (^)(MXRoomHistoryVisibility historyVisibility))success
                                     failure:(void (^)(NSError *))failure
{
    return [self valueOfStateEvent:kMXEventTypeStringRoomHistoryVisibility
                            inRoom:roomId
                           success:^(NSDictionary *JSONResponse) {
                               if (success)
                               {
                                   __block NSString *historyVisibility;
                                   [self dispatchProcessing:^{
                                       MXJSONModelSetString(historyVisibility, JSONResponse[@"history_visibility"]);
                                   } andCompletion:^{
                                       success(historyVisibility);
                                   }];
                               }
                           } failure:failure];
}

- (MXHTTPOperation*)setRoomJoinRule:(NSString*)roomId
                           joinRule:(MXRoomJoinRule)joinRule
                            success:(void (^)(void))success
                            failure:(void (^)(NSError *error))failure
{
    return [self updateStateEvent:kMXEventTypeStringRoomJoinRules
                        withValue:@{
                                    @"join_rule": joinRule
                                    }
                           inRoom:roomId
                          success:success failure:failure];
}

- (MXHTTPOperation*)joinRuleOfRoom:(NSString*)roomId
                           success:(void (^)(MXRoomJoinRule joinRule))success
                           failure:(void (^)(NSError *error))failure
{
    return [self valueOfStateEvent:kMXEventTypeStringRoomJoinRules
                            inRoom:roomId
                           success:^(NSDictionary *JSONResponse) {
                               if (success)
                               {
                                   __block MXRoomJoinRule joinRule;
                                   [self dispatchProcessing:^{
                                       MXJSONModelSetString(joinRule, JSONResponse[@"join_rule"]);
                                   } andCompletion:^{
                                       success(joinRule);
                                   }];
                               }
                           } failure:failure];
}

- (MXHTTPOperation*)setRoomGuestAccess:(NSString*)roomId
                           guestAccess:(MXRoomGuestAccess)guestAccess
                               success:(void (^)(void))success
                               failure:(void (^)(NSError *error))failure
{
    return [self updateStateEvent:kMXEventTypeStringRoomGuestAccess
                        withValue:@{
                                    @"guest_access": guestAccess
                                    }
                           inRoom:roomId
                          success:success failure:failure];
}

- (MXHTTPOperation*)guestAccessOfRoom:(NSString*)roomId
                              success:(void (^)(MXRoomGuestAccess guestAccess))success
                              failure:(void (^)(NSError *error))failure
{
    return [self valueOfStateEvent:kMXEventTypeStringRoomGuestAccess
                            inRoom:roomId
                           success:^(NSDictionary *JSONResponse) {
                               if (success)
                               {
                                   __block MXRoomGuestAccess guestAccess;
                                   [self dispatchProcessing:^{
                                       MXJSONModelSetString(guestAccess, JSONResponse[@"guest_access"]);
                                   } andCompletion:^{
                                       success(guestAccess);
                                   }];
                               }
                           } failure:failure];
}

- (MXHTTPOperation*)setRoomDirectoryVisibility:(NSString*)roomId
                           directoryVisibility:(MXRoomDirectoryVisibility)directoryVisibility
                                       success:(void (^)(void))success
                                       failure:(void (^)(NSError *error))failure
{
    
    NSString *path = [NSString stringWithFormat:@"%@/directory/list/room/%@", apiPathPrefix, roomId];

    MXWeakify(self);
    return [httpClient requestWithMethod:@"PUT"
                                    path:path
                              parameters:@{
                                           @"visibility": directoryVisibility
                                           }
                                 success:^(NSDictionary *JSONResponse) {
                                     MXStrongifyAndReturnIfNil(self);
                                     [self dispatchSuccess:success];
                                 }
                                 failure:^(NSError *error) {
                                     MXStrongifyAndReturnIfNil(self);
                                     [self dispatchFailure:error inBlock:failure];
                                 }];
}

- (MXHTTPOperation*)directoryVisibilityOfRoom:(NSString*)roomId
                                      success:(void (^)(MXRoomDirectoryVisibility directoryVisibility))success
                                      failure:(void (^)(NSError *error))failure
{
    NSString *path = [NSString stringWithFormat:@"%@/directory/list/room/%@", apiPathPrefix, roomId];

    MXWeakify(self);
    return [httpClient requestWithMethod:@"GET"
                                    path:path
                              parameters:nil
                                 success:^(NSDictionary *JSONResponse) {
                                     MXStrongifyAndReturnIfNil(self);

                                     if (success)
                                     {
                                         __block MXRoomDirectoryVisibility directoryVisibility;
                                         [self dispatchProcessing:^{
                                             MXJSONModelSetString(directoryVisibility, JSONResponse[@"visibility"]);
                                         } andCompletion:^{
                                             success(directoryVisibility);
                                         }];
                                     }
                                 }
                                 failure:^(NSError *error) {
                                     [self dispatchFailure:error inBlock:failure];
                                 }];
}

- (MXHTTPOperation*)addRoomAlias:(NSString*)roomId
                           alias:(NSString*)roomAlias
                         success:(void (^)(void))success
                         failure:(void (^)(NSError *error))failure
{
    // Note: characters in a room alias need to be escaped in the URL
    NSString *path = [NSString stringWithFormat:@"%@/directory/room/%@", apiPathPrefix, [roomAlias stringByAddingPercentEscapesUsingEncoding:NSUTF8StringEncoding]];

    MXWeakify(self);
    return [httpClient requestWithMethod:@"PUT"
                                    path:path
                              parameters:@{
                                           @"room_id": roomId
                                           }
                                 success:^(NSDictionary *JSONResponse) {
                                     MXStrongifyAndReturnIfNil(self);
                                     [self dispatchSuccess:success];
                                 }
                                 failure:^(NSError *error) {
                                     MXStrongifyAndReturnIfNil(self);
                                     [self dispatchFailure:error inBlock:failure];
                                 }];
}

- (MXHTTPOperation*)removeRoomAlias:(NSString*)roomAlias
                            success:(void (^)(void))success
                            failure:(void (^)(NSError *error))failure
{
    // Note: characters in a room alias need to be escaped in the URL
    NSString *path = [NSString stringWithFormat:@"%@/directory/room/%@", apiPathPrefix, [roomAlias stringByAddingPercentEscapesUsingEncoding:NSUTF8StringEncoding]];

    MXWeakify(self);
    return [httpClient requestWithMethod:@"DELETE"
                                    path:path
                              parameters:nil
                                 success:^(NSDictionary *JSONResponse) {
                                     MXStrongifyAndReturnIfNil(self);
                                     [self dispatchSuccess:success];
                                 }
                                 failure:^(NSError *error) {
                                     MXStrongifyAndReturnIfNil(self);
                                     [self dispatchFailure:error inBlock:failure];
                                 }];
}

- (MXHTTPOperation*)setRoomCanonicalAlias:(NSString*)roomId
                           canonicalAlias:(NSString *)canonicalAlias
                                  success:(void (^)(void))success
                                  failure:(void (^)(NSError *error))failure
{
    return [self updateStateEvent:kMXEventTypeStringRoomCanonicalAlias
                        withValue:@{
                                    @"alias": canonicalAlias
                                    }
                           inRoom:roomId
                          success:success failure:failure];
}

- (MXHTTPOperation*)canonicalAliasOfRoom:(NSString*)roomId
                                 success:(void (^)(NSString *canonicalAlias))success
                                 failure:(void (^)(NSError *error))failure
{
    return [self valueOfStateEvent:kMXEventTypeStringRoomCanonicalAlias
                            inRoom:roomId
                           success:^(NSDictionary *JSONResponse) {
                               if (success)
                               {
                                   __block NSString *alias;
                                   [self dispatchProcessing:^{
                                       MXJSONModelSetString(alias, JSONResponse[@"alias"]);
                                   } andCompletion:^{
                                       success(alias);
                                   }];
                               }
                           } failure:failure];
}


- (MXHTTPOperation*)joinRoom:(NSString*)roomIdOrAlias
                     success:(void (^)(NSString *theRoomId))success
                     failure:(void (^)(NSError *error))failure
{
    return [self joinRoom:roomIdOrAlias withThirdPartySigned:nil success:success failure:failure];
}

- (MXHTTPOperation*)joinRoom:(NSString*)roomIdOrAlias
    withThirdPartySigned:(NSDictionary*)thirdPartySigned
                     success:(void (^)(NSString *theRoomId))success
                     failure:(void (^)(NSError *error))failure
{
    NSDictionary *parameters;
    if (thirdPartySigned)
    {
        parameters = @{
                       @"third_party_signed":thirdPartySigned
                       };
    }

    // Characters in a room alias need to be escaped in the URL
    NSString *path = [NSString stringWithFormat:@"%@/join/%@", apiPathPrefix, [roomIdOrAlias stringByAddingPercentEscapesUsingEncoding:NSUTF8StringEncoding]];

    MXWeakify(self);
    return [httpClient requestWithMethod:@"POST"
                                    path:path
                              parameters:parameters
                                 success:^(NSDictionary *JSONResponse) {
                                     MXStrongifyAndReturnIfNil(self);

                                     if (success)
                                     {
                                         __block NSString *roomId;
                                         [self dispatchProcessing:^{
                                             MXJSONModelSetString(roomId, JSONResponse[@"room_id"]);
                                             if (!roomId.length)
                                             {
                                                 roomId = roomIdOrAlias;
                                             }
                                         } andCompletion:^{
                                             success(roomId);
                                         }];
                                     }
                                 }
                                 failure:^(NSError *error) {
                                     MXStrongifyAndReturnIfNil(self);
                                     [self dispatchFailure:error inBlock:failure];
                                 }];
}

- (MXHTTPOperation*)leaveRoom:(NSString*)roomId
                      success:(void (^)(void))success
                      failure:(void (^)(NSError *error))failure
{
    return [self doMembershipRequest:roomId
                          membership:@"leave"
                          parameters:nil
                             success:success failure:failure];
}

- (MXHTTPOperation*)inviteUser:(NSString*)userId
                        toRoom:(NSString*)roomId
                       success:(void (^)(void))success
                       failure:(void (^)(NSError *error))failure
{
    return [self doMembershipRequest:roomId
                          membership:@"invite"
                          parameters:@{
                                       @"user_id": userId
                                       }
                             success:success failure:failure];
}

- (MXHTTPOperation*)inviteUserByEmail:(NSString*)email
                               toRoom:(NSString*)roomId
                              success:(void (^)(void))success
                              failure:(void (^)(NSError *error))failure
{
    return [self inviteByThreePid:kMX3PIDMediumEmail
                          address:email
                           toRoom:roomId
                          success:success failure:failure];
}

- (MXHTTPOperation*)inviteByThreePid:(NSString*)medium
                             address:(NSString*)address
                              toRoom:(NSString*)roomId
                             success:(void (^)(void))success
                             failure:(void (^)(NSError *error))failure
{
    // The identity server must be defined
    if (!_identityServer)
    {
        MXError *error = [[MXError alloc] initWithErrorCode:kMXSDKErrCodeStringMissingParameters error:@"No supplied identity server URL"];
        [self dispatchFailure:[error createNSError] inBlock:failure];
        return nil;
    }

    NSString *path = [NSString stringWithFormat:@"%@/rooms/%@/invite", apiPathPrefix, roomId];

    // This request must not have the protocol part
    NSString *identityServer = _identityServer;
    if ([identityServer hasPrefix:@"http://"] || [identityServer hasPrefix:@"https://"])
    {
        identityServer = [identityServer substringFromIndex:[identityServer rangeOfString:@"://"].location + 3];
    }

    NSDictionary *parameters = @{
                                 @"id_server": identityServer,
                                 @"medium": medium,
                                 @"address": address
                                 };

    MXWeakify(self);
    return [httpClient requestWithMethod:@"POST"
                                    path:path
                              parameters:parameters
                                 success:^(NSDictionary *JSONResponse) {
                                     MXStrongifyAndReturnIfNil(self);
                                     [self dispatchSuccess:success];
                                 }
                                 failure:^(NSError *error) {
                                     MXStrongifyAndReturnIfNil(self);
                                     [self dispatchFailure:error inBlock:failure];
                                 }];
}

- (MXHTTPOperation*)kickUser:(NSString*)userId
                    fromRoom:(NSString*)roomId
                      reason:(NSString*)reason
                     success:(void (^)(void))success
                     failure:(void (^)(NSError *error))failure
{
    NSString *path = [NSString stringWithFormat:@"%@/rooms/%@/state/m.room.member/%@", apiPathPrefix,
                      roomId,
                      [userId stringByAddingPercentEscapesUsingEncoding:NSUTF8StringEncoding]];
    
    NSMutableDictionary *parameters = [NSMutableDictionary dictionary];
    parameters[@"membership"] = @"kick";
    
    if (reason)
    {
        parameters[@"reason"] = reason;
    }

    MXWeakify(self);
    return [httpClient requestWithMethod:@"PUT"
                                    path:path
                              parameters:parameters
                                 success:^(NSDictionary *JSONResponse) {
                                     MXStrongifyAndReturnIfNil(self);
                                     [self dispatchSuccess:success];
                                 }
                                 failure:^(NSError *error) {
                                     MXStrongifyAndReturnIfNil(self);
                                     [self dispatchFailure:error inBlock:failure];
                                 }];
}

- (MXHTTPOperation*)banUser:(NSString*)userId
                     inRoom:(NSString*)roomId
                     reason:(NSString*)reason
                    success:(void (^)(void))success
                    failure:(void (^)(NSError *error))failure
{
    NSMutableDictionary *parameters = [NSMutableDictionary dictionary];
    parameters[@"user_id"] = userId;
    
    if (reason)
    {
        parameters[@"reason"] = reason;
    }
    
    return [self doMembershipRequest:roomId
                          membership:@"ban"
                          parameters:parameters
                             success:success failure:failure];
}

- (MXHTTPOperation*)unbanUser:(NSString*)userId
                       inRoom:(NSString*)roomId
                      success:(void (^)(void))success
                      failure:(void (^)(NSError *error))failure
{
    NSMutableDictionary *parameters = [NSMutableDictionary dictionary];
    parameters[@"user_id"] = userId;

    return [self doMembershipRequest:roomId
                          membership:@"unban"
                          parameters:parameters
                             success:success
                             failure:failure];
}

- (MXHTTPOperation*)createRoom:(NSString*)name
                    visibility:(MXRoomDirectoryVisibility)visibility
                     roomAlias:(NSString*)roomAlias
                         topic:(NSString*)topic
                       success:(void (^)(MXCreateRoomResponse *response))success
                       failure:(void (^)(NSError *error))failure
{
    // All parameters are optional. Fill the request parameters on demand
    NSMutableDictionary *parameters = [NSMutableDictionary dictionary];
    
    if (name)
    {
        parameters[@"name"] = name;
    }
    if (visibility)
    {
        parameters[@"visibility"] = visibility;
    }
    if (roomAlias)
    {
        parameters[@"room_alias_name"] = roomAlias;
    }
    if (topic)
    {
        parameters[@"topic"] = topic;
    }
    
    return [self createRoom:parameters success:success failure:failure];
}

- (MXHTTPOperation*)createRoom:(NSString*)name 
                    visibility:(MXRoomDirectoryVisibility)visibility
                     roomAlias:(NSString*)roomAlias
                         topic:(NSString*)topic
                        invite:(NSArray<NSString*>*)inviteArray
                    invite3PID:(NSArray<MXInvite3PID*>*)invite3PIDArray
                      isDirect:(BOOL)isDirect
                        preset:(MXRoomPreset)preset
                       success:(void (^)(MXCreateRoomResponse *response))success
                       failure:(void (^)(NSError *error))failure
{
    // All parameters are optional. Fill the request parameters on demand
    NSMutableDictionary *parameters = [NSMutableDictionary dictionary];

    if (name)
    {
        parameters[@"name"] = name;
    }
    if (visibility)
    {
        parameters[@"visibility"] = visibility;
    }
    if (roomAlias)
    {
        parameters[@"room_alias_name"] = roomAlias;
    }
    if (topic)
    {
        parameters[@"topic"] = topic;
    }
    if (inviteArray)
    {
        parameters[@"invite"] = inviteArray;
    }
    if (invite3PIDArray)
    {
        NSMutableArray *invite3PIDArray2 = [NSMutableArray arrayWithCapacity:invite3PIDArray.count];
        for (MXInvite3PID *invite3PID in invite3PIDArray)
        {
            if (invite3PID.dictionary)
            {
                [invite3PIDArray2 addObject:invite3PID.dictionary];
            }
        }
        
        if (invite3PIDArray2.count)
        {
            parameters[@"invite_3pid"] = invite3PIDArray2;
        }
    }
    if (preset)
    {
        parameters[@"preset"] = preset;
    }
    
    parameters[@"is_direct"] = [NSNumber numberWithBool:isDirect];

    return [self createRoom:parameters success:success failure:failure];
}

- (MXHTTPOperation*)createRoom:(NSDictionary*)parameters
                       success:(void (^)(MXCreateRoomResponse *response))success
                       failure:(void (^)(NSError *error))failure;
{
    MXWeakify(self);
    return [httpClient requestWithMethod:@"POST"
                                    path:[NSString stringWithFormat:@"%@/createRoom", apiPathPrefix]
                              parameters:parameters
                                 success:^(NSDictionary *JSONResponse) {
                                     MXStrongifyAndReturnIfNil(self);

                                     if (success)
                                     {
                                         __block MXCreateRoomResponse *response;
                                         [self dispatchProcessing:^{
                                             MXJSONModelSetMXJSONModel(response, MXCreateRoomResponse, JSONResponse);
                                         } andCompletion:^{
                                             success(response);
                                         }];
                                     }
                                 }
                                 failure:^(NSError *error) {
                                     MXStrongifyAndReturnIfNil(self);
                                     [self dispatchFailure:error inBlock:failure];
                                 }];
}

- (MXHTTPOperation*)messagesForRoom:(NSString*)roomId
                               from:(NSString*)from
                          direction:(MXTimelineDirection)direction
                              limit:(NSUInteger)limit
                             filter:(MXRoomEventFilter*)roomEventFilter
                            success:(void (^)(MXPaginationResponse *paginatedResponse))success
                            failure:(void (^)(NSError *error))failure
{
    NSString *path = [NSString stringWithFormat:@"%@/rooms/%@/messages", apiPathPrefix, roomId];
    
    // All query parameters are optional. Fill the request parameters on demand
    NSMutableDictionary *parameters = [NSMutableDictionary dictionary];

    parameters[@"from"] = from;

    if (direction == MXTimelineDirectionForwards)
    {
        parameters[@"dir"] = @"f";
    }
    else
    {
        parameters[@"dir"] = @"b";
    }
    if (-1 != limit)
    {
        parameters[@"limit"] = [NSNumber numberWithUnsignedInteger:limit];
    }
    
    if (roomEventFilter.dictionary.count)
    {
        parameters[@"filter"] = roomEventFilter.jsonString;
    }

    MXWeakify(self);
    return [httpClient requestWithMethod:@"GET"
                                    path:path
                              parameters:parameters
                                 success:^(NSDictionary *JSONResponse) {
                                     MXStrongifyAndReturnIfNil(self);

                                     if (success)
                                     {
                                         __block MXPaginationResponse *paginatedResponse;
                                         [self dispatchProcessing:^{
                                             MXJSONModelSetMXJSONModel(paginatedResponse, MXPaginationResponse, JSONResponse);
                                         } andCompletion:^{
                                             success(paginatedResponse);
                                         }];
                                     }
                                 }
                                 failure:^(NSError *error) {
                                     MXStrongifyAndReturnIfNil(self);
                                     [self dispatchFailure:error inBlock:failure];
                                 }];
}

- (MXHTTPOperation*)membersOfRoom:(NSString*)roomId
                          success:(void (^)(NSArray *roomMemberEvents))success
                          failure:(void (^)(NSError *error))failure
{
    return [self membersOfRoom:roomId withParameters:nil success:success failure:failure];
}

- (MXHTTPOperation*)membersOfRoom:(NSString*)roomId
                   withParameters:(NSDictionary*)parameters
                          success:(void (^)(NSArray *roomMemberEvents))success
                          failure:(void (^)(NSError *error))failure
{
    NSString *path = [NSString stringWithFormat:@"%@/rooms/%@/members", apiPathPrefix, roomId];

    MXWeakify(self);
    return [httpClient requestWithMethod:@"GET"
                                    path:path
                              parameters:parameters
                                 success:^(NSDictionary *JSONResponse) {
                                     MXStrongifyAndReturnIfNil(self);

                                     if (success)
                                     {
                                         __block NSArray *roomMemberEvents;
                                         [self dispatchProcessing:^{
                                             MXJSONModelSetMXJSONModelArray(roomMemberEvents, MXEvent, JSONResponse[@"chunk"]);
                                         } andCompletion:^{
                                             success(roomMemberEvents);
                                         }];
                                     }
                                 }
                                 failure:^(NSError *error) {
                                     MXStrongifyAndReturnIfNil(self);
                                     [self dispatchFailure:error inBlock:failure];
                                 }];
}

- (MXHTTPOperation*)stateOfRoom:(NSString*)roomId
                        success:(void (^)(NSDictionary *JSONData))success
                        failure:(void (^)(NSError *error))failure
{
    NSString *path = [NSString stringWithFormat:@"%@/rooms/%@/state", apiPathPrefix, roomId];

    MXWeakify(self);
    return [httpClient requestWithMethod:@"GET"
                                    path:path
                              parameters:nil
                                 success:^(NSDictionary *JSONResponse) {
                                     MXStrongifyAndReturnIfNil(self);

                                     if (success)
                                     {
                                         [self dispatchProcessing:nil andCompletion:^{
                                             success(JSONResponse);
                                         }];
                                     }
                                 }
                                 failure:^(NSError *error) {
                                     MXStrongifyAndReturnIfNil(self);
                                     [self dispatchFailure:error inBlock:failure];
                                 }];
}

- (MXHTTPOperation*)sendTypingNotificationInRoom:(NSString*)roomId
                                          typing:(BOOL)typing
                                         timeout:(NSUInteger)timeout
                                         success:(void (^)(void))success
                                         failure:(void (^)(NSError *error))failure
{
    NSString *path = [NSString stringWithFormat:@"%@/rooms/%@/typing/%@", apiPathPrefix,
                      roomId,
                      [self.credentials.userId stringByAddingPercentEscapesUsingEncoding:NSUTF8StringEncoding]];
    
    // Fill the request parameters on demand
    NSMutableDictionary *parameters = [NSMutableDictionary dictionary];
    // Caution: parameters are JSON serialized in http body, we must use a NSNumber created with a boolean for typing value.
    parameters[@"typing"] = [NSNumber numberWithBool:typing];
    if (-1 != timeout)
    {
        parameters[@"timeout"] = [NSNumber numberWithUnsignedInteger:timeout];
    }

    MXWeakify(self);
    MXHTTPOperation *operation = [httpClient requestWithMethod:@"PUT"
                                                          path:path
                                                    parameters:parameters
                                                       success:^(NSDictionary *JSONResponse) {
                                                           MXStrongifyAndReturnIfNil(self);
                                                           [self dispatchSuccess:success];
                                                       }
                                                       failure:^(NSError *error) {
                                                           MXStrongifyAndReturnIfNil(self);
                                                           [self dispatchFailure:error inBlock:failure];
                                                       }];
    
    // Disable retry for typing notification as it is a very ephemeral piece of information
    operation.maxNumberOfTries = 1;
    
    return operation;
}

- (MXHTTPOperation*)redactEvent:(NSString*)eventId
                         inRoom:(NSString*)roomId
                         reason:(NSString*)reason
                        success:(void (^)(void))success
                        failure:(void (^)(NSError *error))failure
{
    NSString *path = [NSString stringWithFormat:@"%@/rooms/%@/redact/%@", apiPathPrefix, roomId, eventId];
    
    // All query parameters are optional. Fill the request parameters on demand
    NSMutableDictionary *parameters = [NSMutableDictionary dictionary];
    if (reason)
    {
        parameters[@"reason"] = reason;
    }

    MXWeakify(self);
    return [httpClient requestWithMethod:@"POST"
                                    path:path
                              parameters:parameters
                                 success:^(NSDictionary *JSONResponse) {
                                     MXStrongifyAndReturnIfNil(self);
                                     [self dispatchSuccess:success];
                                 }
                                 failure:^(NSError *error) {
                                     MXStrongifyAndReturnIfNil(self);
                                     [self dispatchFailure:error inBlock:failure];
                                 }];
}

-(MXHTTPOperation *)reportEvent:(NSString *)eventId
                         inRoom:(NSString *)roomId
                          score:(NSInteger)score
                         reason:(NSString *)reason
                        success:(void (^)(void))success
                        failure:(void (^)(NSError *))failure
{
    NSString *path = [NSString stringWithFormat:@"%@/rooms/%@/report/%@", apiPathPrefix, roomId, eventId];

    NSMutableDictionary *parameters = [NSMutableDictionary dictionaryWithDictionary:@{
                                                                                      @"score": @(score)
                                                                                      }];
    // Reason is optional
    if (reason)
    {
        parameters[@"reason"] = reason;
    }

    MXWeakify(self);
    return [httpClient requestWithMethod:@"POST"
                                    path:path
                              parameters:parameters
                                 success:^(NSDictionary *JSONResponse) {
                                     MXStrongifyAndReturnIfNil(self);
                                     [self dispatchSuccess:success];
                                 }
                                 failure:^(NSError *error) {
                                     MXStrongifyAndReturnIfNil(self);
                                     [self dispatchFailure:error inBlock:failure];
                                 }];
}

- (MXHTTPOperation*)initialSyncOfRoom:(NSString*)roomId
                            withLimit:(NSInteger)limit
                              success:(void (^)(MXRoomInitialSync *roomInitialSync))success
                              failure:(void (^)(NSError *error))failure
{
    NSString *path = [NSString stringWithFormat:@"%@/rooms/%@/initialSync", apiPathPrefix, roomId];

    MXWeakify(self);
    return [httpClient requestWithMethod:@"GET"
                                    path:path
                              parameters:@{
                                           @"limit": [NSNumber numberWithInteger:limit]
                                           }
                                 success:^(NSDictionary *JSONResponse) {
                                     MXStrongifyAndReturnIfNil(self);

                                     if (success)
                                     {
                                         __block MXRoomInitialSync *roomInitialSync;
                                         [self dispatchProcessing:^{
                                             MXJSONModelSetMXJSONModel(roomInitialSync, MXRoomInitialSync, JSONResponse);
                                         } andCompletion:^{
                                             success(roomInitialSync);
                                         }];
                                     }
                                 }
                                 failure:^(NSError *error) {
                                     MXStrongifyAndReturnIfNil(self);
                                     [self dispatchFailure:error inBlock:failure];
                                 }];
}

- (MXHTTPOperation*)eventWithEventId:(NSString*)eventId
                             success:(void (^)(MXEvent *event))success
                             failure:(void (^)(NSError *error))failure
{
    NSString *path = [NSString stringWithFormat:@"%@/events/%@", apiPathPrefix, eventId];

    MXHTTPOperation *operation;
    MXWeakify(self);
    operation = [httpClient requestWithMethod:@"GET"
                                         path:path
                                   parameters:nil
                                      success:^(NSDictionary *JSONResponse) {
                                          MXStrongifyAndReturnIfNil(self);

                                          if (success)
                                          {
                                              __block MXEvent *event;
                                              [self dispatchProcessing:^{
                                                  MXJSONModelSetMXJSONModel(event, MXEvent, JSONResponse);
                                              } andCompletion:^{
                                                  success(event);
                                              }];
                                          }
                                      }
                                      failure:^(NSError *error) {
                                          MXStrongifyAndReturnIfNil(self);
                                          [self dispatchFailure:error inBlock:failure];
                                      }];
    return operation;
}

- (MXHTTPOperation*)eventWithEventId:(NSString*)eventId
                              inRoom:(NSString*)roomId
                             success:(void (^)(MXEvent *event))success
                             failure:(void (^)(NSError *error))failure
{
    NSString *path = [NSString stringWithFormat:@"%@/rooms/%@/event/%@", apiPathPrefix, roomId, eventId];

    MXHTTPOperation *operation;
    MXWeakify(self);
    operation = [httpClient requestWithMethod:@"GET"
                                         path:path
                                   parameters:nil
                                      success:^(NSDictionary *JSONResponse) {
                                          MXStrongifyAndReturnIfNil(self);

                                          if (success)
                                          {
                                              __block MXEvent *event;
                                              [self dispatchProcessing:^{
                                                  MXJSONModelSetMXJSONModel(event, MXEvent, JSONResponse);
                                              } andCompletion:^{
                                                  success(event);
                                              }];
                                          }
                                      }
                                      failure:^(NSError *error) {
                                          MXStrongifyAndReturnIfNil(self);

                                          // The HS may not support the `/rooms/{roomId}/event/{eventId}` API yet.
                                          // Try to use the older `/context` API as fallback
                                          MXError *mxError = [[MXError alloc] initWithNSError:error];
                                          if (mxError && [mxError.errcode isEqualToString:kMXErrCodeStringUnrecognized])
                                          {
                                              NSLog(@"[MXRestClient] eventWithEventId: The homeserver does not support `/rooms/{roomId}/event/{eventId}` API. Try with `/context`");

                                              MXHTTPOperation *operation2 = [self contextOfEvent:eventId inRoom:roomId limit:1 filter:nil success:^(MXEventContext *eventContext) {

                                                  if (success)
                                                  {
                                                      success(eventContext.event);
                                                  }

                                              } failure:failure];

                                              [operation mutateTo:operation2];
                                              return;
                                          }

                                          [self dispatchFailure:error inBlock:failure];
                                      }];
    return operation;
}

- (MXHTTPOperation*)contextOfEvent:(NSString*)eventId
                            inRoom:(NSString*)roomId
                             limit:(NSUInteger)limit
                            filter:(MXRoomEventFilter*)filter
                           success:(void (^)(MXEventContext *eventContext))success
                           failure:(void (^)(NSError *error))failure
{
    NSString *path = [NSString stringWithFormat:@"%@/rooms/%@/context/%@", apiPathPrefix, roomId, eventId];

    NSMutableDictionary *parameters = [NSMutableDictionary dictionary];
    parameters[@"limit"] = @(limit);

    if (filter)
    {
        parameters[@"filter"] = filter.jsonString;
    }

    MXWeakify(self);
    return [httpClient requestWithMethod:@"GET"
                                    path:path
                              parameters:parameters
                                 success:^(NSDictionary *JSONResponse) {
                                     MXStrongifyAndReturnIfNil(self);

                                     if (success)
                                     {
                                         __block MXEventContext *eventContext;
                                         [self dispatchProcessing:^{
                                             MXJSONModelSetMXJSONModel(eventContext, MXEventContext, JSONResponse);
                                         } andCompletion:^{
                                             success(eventContext);
                                         }];
                                     }
                                 }
                                 failure:^(NSError *error) {
                                     MXStrongifyAndReturnIfNil(self);
                                     [self dispatchFailure:error inBlock:failure];
                                 }];
}

- (MXHTTPOperation*)setRoomRelatedGroups:(NSString *)roomId
                           relatedGroups:(NSArray<NSString *> *)relatedGroups
                                 success:(void (^)(void))success
                                 failure:(void (^)(NSError *))failure
{
    return [self updateStateEvent:kMXEventTypeStringRoomRelatedGroups
                        withValue:@{
                                    @"groups": relatedGroups
                                    }
                           inRoom:roomId
                          success:success failure:failure];
}

- (MXHTTPOperation*)relatedGroupsOfRoom:(NSString *)roomId
                                success:(void (^)(NSArray<NSString *> *))success
                                failure:(void (^)(NSError *))failure
{
    return [self valueOfStateEvent:kMXEventTypeStringRoomRelatedGroups
                            inRoom:roomId
                           success:^(NSDictionary *JSONResponse) {
                               if (success)
                               {
                                   __block NSArray<NSString *> *relatedGroups;
                                   [self dispatchProcessing:^{
                                       MXJSONModelSetArray(relatedGroups, JSONResponse[@"groups"]);
                                   } andCompletion:^{
                                       success(relatedGroups);
                                   }];
                               }
                           } failure:failure];
}

#pragma mark - Room tags operations
- (MXHTTPOperation*)tagsOfRoom:(NSString*)roomId
                       success:(void (^)(NSArray<MXRoomTag*> *tags))success
                       failure:(void (^)(NSError *error))failure
{
    NSString *path = [NSString stringWithFormat:@"%@/user/%@/rooms/%@/tags", apiPathPrefix, credentials.userId, roomId];

    MXWeakify(self);
    return [httpClient requestWithMethod:@"GET"
                                    path:path
                              parameters:nil
                                 success:^(NSDictionary *JSONResponse) {
                                     MXStrongifyAndReturnIfNil(self);

                                     NSMutableArray *tags = [NSMutableArray array];
                                     [self dispatchProcessing:^{
                                         // Sort the response into an array of MXRoomTags
                                         for (NSString *tagName in JSONResponse[@"tags"])
                                         {
                                             MXRoomTag *tag = [[MXRoomTag alloc] initWithName:tagName andOrder:JSONResponse[@"tags"][tagName][@"order"]];
                                             [tags addObject:tag];
                                         }
                                     } andCompletion:^{
                                         success(tags);
                                     }];
                                 }
                                 failure:^(NSError *error) {
                                     MXStrongifyAndReturnIfNil(self);
                                     [self dispatchFailure:error inBlock:failure];
                                 }];
}

- (MXHTTPOperation*)addTag:(NSString*)tag
                 withOrder:(NSString*)order
                    toRoom:(NSString*)roomId
                   success:(void (^)(void))success
                   failure:(void (^)(NSError *error))failure
{
   NSMutableDictionary *parameters = [NSMutableDictionary dictionary];
    if (order)
    {
        parameters[@"order"] = order;
    }

    NSString *path = [NSString stringWithFormat:@"%@/user/%@/rooms/%@/tags/%@", apiPathPrefix, credentials.userId, roomId, tag];

    MXWeakify(self);
    return [httpClient requestWithMethod:@"PUT"
                                    path:path
                              parameters:parameters
                                 success:^(NSDictionary *JSONResponse) {
                                     MXStrongifyAndReturnIfNil(self);
                                     [self dispatchSuccess:success];
                                 }
                                 failure:^(NSError *error) {
                                     MXStrongifyAndReturnIfNil(self);
                                     [self dispatchFailure:error inBlock:failure];
                                 }];
}

- (MXHTTPOperation*)removeTag:(NSString*)tag
                     fromRoom:(NSString*)roomId
                      success:(void (^)(void))success
                      failure:(void (^)(NSError *error))failure
{
    NSString *path = [NSString stringWithFormat:@"%@/user/%@/rooms/%@/tags/%@", apiPathPrefix, credentials.userId, roomId, tag];

    MXWeakify(self);
    return [httpClient requestWithMethod:@"DELETE"
                                    path:path
                              parameters:nil
                                 success:^(NSDictionary *JSONResponse) {
                                     MXStrongifyAndReturnIfNil(self);
                                     [self dispatchSuccess:success];
                                 }
                                 failure:^(NSError *error) {
                                     MXStrongifyAndReturnIfNil(self);
                                     [self dispatchFailure:error inBlock:failure];
                                 }];
}


#pragma mark - Profile operations
- (MXHTTPOperation*)setDisplayName:(NSString*)displayname
                           success:(void (^)(void))success
                           failure:(void (^)(NSError *error))failure
{
    NSString *path = [NSString stringWithFormat:@"%@/profile/%@/displayname", apiPathPrefix, credentials.userId];

    MXWeakify(self);
    return [httpClient requestWithMethod:@"PUT"
                                    path:path
                              parameters:@{
                                           @"displayname": displayname
                                           }
                                 success:^(NSDictionary *JSONResponse) {
                                     MXStrongifyAndReturnIfNil(self);
                                     [self dispatchSuccess:success];
                                 }
                                 failure:^(NSError *error) {
                                     MXStrongifyAndReturnIfNil(self);
                                     [self dispatchFailure:error inBlock:failure];
                                 }];
}

- (MXHTTPOperation*)displayNameForUser:(NSString*)userId
                               success:(void (^)(NSString *displayname))success
                               failure:(void (^)(NSError *error))failure
{
    if (!userId)
    {
        userId = credentials.userId;
    }
    
    NSString *path = [NSString stringWithFormat:@"%@/profile/%@/displayname", apiPathPrefix,
                      [userId stringByAddingPercentEscapesUsingEncoding:NSUTF8StringEncoding]];

    MXWeakify(self);
    return [httpClient requestWithMethod:@"GET"
                                    path:path
                              parameters:nil
                                 success:^(NSDictionary *JSONResponse) {
                                     MXStrongifyAndReturnIfNil(self);

                                     if (success)
                                     {
                                         __block NSString *displayname;
                                         [self dispatchProcessing:^{
                                             NSDictionary *cleanedJSONResponse = [MXJSONModel removeNullValuesInJSON:JSONResponse];
                                             MXJSONModelSetString(displayname, cleanedJSONResponse[@"displayname"]);
                                         } andCompletion:^{
                                             success(displayname);
                                         }];
                                     }
                                 }
                                 failure:^(NSError *error) {
                                     MXStrongifyAndReturnIfNil(self);
                                     [self dispatchFailure:error inBlock:failure];
                                 }];
}

- (MXHTTPOperation*)setAvatarUrl:(NSString*)avatarUrl
                         success:(void (^)(void))success
                         failure:(void (^)(NSError *error))failure
{
    NSString *path = [NSString stringWithFormat:@"%@/profile/%@/avatar_url", apiPathPrefix, credentials.userId];

    MXWeakify(self);
    return [httpClient requestWithMethod:@"PUT"
                                    path:path
                              parameters:@{
                                           @"avatar_url": avatarUrl
                                           }
                                 success:^(NSDictionary *JSONResponse) {
                                     MXStrongifyAndReturnIfNil(self);
                                     [self dispatchSuccess:success];
                                 }
                                 failure:^(NSError *error) {
                                     MXStrongifyAndReturnIfNil(self);
                                     [self dispatchFailure:error inBlock:failure];
                                 }];
}

- (MXHTTPOperation*)avatarUrlForUser:(NSString*)userId
                             success:(void (^)(NSString *avatarUrl))success
                             failure:(void (^)(NSError *error))failure
{
    if (!userId)
    {
        userId = credentials.userId;
    }
    
    NSString *path = [NSString stringWithFormat:@"%@/profile/%@/avatar_url", apiPathPrefix,
                      [userId stringByAddingPercentEscapesUsingEncoding:NSUTF8StringEncoding]];

    MXWeakify(self);
    return [httpClient requestWithMethod:@"GET"
                                    path:path
                              parameters:nil
                                 success:^(NSDictionary *JSONResponse) {
                                     MXStrongifyAndReturnIfNil(self);

                                     if (success)
                                     {
                                         __block NSString *avatarUrl;
                                         [self dispatchProcessing:^{
                                             NSDictionary *cleanedJSONResponse = [MXJSONModel removeNullValuesInJSON:JSONResponse];
                                             MXJSONModelSetString(avatarUrl, cleanedJSONResponse[@"avatar_url"]);
                                         } andCompletion:^{
                                             success(avatarUrl);
                                         }];
                                     }
                                 }
                                 failure:^(NSError *error) {
                                     MXStrongifyAndReturnIfNil(self);
                                     [self dispatchFailure:error inBlock:failure];
                                 }];
}

- (MXHTTPOperation*)profileForUser:(NSString*)userId
                           success:(void (^)(NSString *displayName, NSString *avatarUrl))success
                           failure:(void (^)(NSError *error))failure
{
    if (!userId)
    {
        userId = credentials.userId;
    }
    
    NSString *path = [NSString stringWithFormat:@"%@/profile/%@", apiPathPrefix,
                      [userId stringByAddingPercentEscapesUsingEncoding:NSUTF8StringEncoding]];
    
    MXWeakify(self);
    return [httpClient requestWithMethod:@"GET"
                                    path:path
                              parameters:nil
                                 success:^(NSDictionary *JSONResponse) {
                                     MXStrongifyAndReturnIfNil(self);
                                     
                                     if (success)
                                     {
                                         __block NSString *displayName;
                                         __block NSString *avatarUrl;
                                         [self dispatchProcessing:^{
                                             NSDictionary *cleanedJSONResponse = [MXJSONModel removeNullValuesInJSON:JSONResponse];
                                             MXJSONModelSetString(displayName, cleanedJSONResponse[@"displayname"]);
                                             MXJSONModelSetString(avatarUrl, cleanedJSONResponse[@"avatar_url"]);
                                         } andCompletion:^{
                                             success(displayName, avatarUrl);
                                         }];
                                     }
                                 }
                                 failure:^(NSError *error) {
                                     MXStrongifyAndReturnIfNil(self);
                                     [self dispatchFailure:error inBlock:failure];
                                 }];
}

- (MXHTTPOperation*)add3PID:(NSString*)sid
               clientSecret:(NSString*)clientSecret
                       bind:(BOOL)bind
                    success:(void (^)(void))success
                    failure:(void (^)(NSError *error))failure
{
    NSURL *identityServerURL = [NSURL URLWithString:_identityServer];
    NSDictionary *parameters = @{
                                 @"three_pid_creds": @{
                                         @"id_server": identityServerURL.host,
                                         @"sid": sid,
                                         @"client_secret": clientSecret
                                         },
                                 @"bind": @(bind)
                                 };

    NSString *path = [NSString stringWithFormat:@"%@/account/3pid", apiPathPrefix];

    MXWeakify(self);
    return [httpClient requestWithMethod:@"POST"
                                    path:path
                              parameters:parameters
                                 success:^(NSDictionary *JSONResponse) {
                                     MXStrongifyAndReturnIfNil(self);
                                     [self dispatchSuccess:success];
                                 }
                                 failure:^(NSError *error) {
                                     MXStrongifyAndReturnIfNil(self);
                                     [self dispatchFailure:error inBlock:failure];
                                 }];
}

- (MXHTTPOperation*)remove3PID:(NSString*)address
                        medium:(NSString*)medium
                       success:(void (^)(void))success
                       failure:(void (^)(NSError *error))failure
{
    NSString *path = [NSString stringWithFormat:@"%@/account/3pid/delete", kMXAPIPrefixPathUnstable];

    MXWeakify(self);
    return [httpClient requestWithMethod:@"POST"
                                    path:path
                              parameters:@{
                                           @"medium": medium,
                                           @"address": address
                                           }
                                 success:^(NSDictionary *JSONResponse) {
                                     MXStrongifyAndReturnIfNil(self);
                                     [self dispatchSuccess:success];
                                 }
                                 failure:^(NSError *error) {
                                     MXStrongifyAndReturnIfNil(self);
                                     [self dispatchFailure:error inBlock:failure];
                                 }];
}

- (MXHTTPOperation*)threePIDs:(void (^)(NSArray<MXThirdPartyIdentifier*> *threePIDs))success
                      failure:(void (^)(NSError *error))failure
{
    NSString *path = [NSString stringWithFormat:@"%@/account/3pid", apiPathPrefix];

    MXWeakify(self);
    return [httpClient requestWithMethod:@"GET"
                                    path:path
                              parameters:nil
                                 success:^(NSDictionary *JSONResponse) {
                                     MXStrongifyAndReturnIfNil(self);

                                     if (success)
                                     {
                                         __block NSArray<MXThirdPartyIdentifier*> *threePIDs;
                                         [self dispatchProcessing:^{
                                             MXJSONModelSetMXJSONModelArray(threePIDs, MXThirdPartyIdentifier, JSONResponse[@"threepids"]);
                                         } andCompletion:^{
                                             success(threePIDs);
                                         }];
                                     }
                                 }
                                 failure:^(NSError *error) {
                                     MXStrongifyAndReturnIfNil(self);
                                     [self dispatchFailure:error inBlock:failure];
                                 }];
}


#pragma mark - Presence operations
- (MXHTTPOperation*)setPresence:(MXPresence)presence andStatusMessage:(NSString*)statusMessage
                        success:(void (^)(void))success
                        failure:(void (^)(NSError *error))failure
{
    NSString *path = [NSString stringWithFormat:@"%@/presence/%@/status", apiPathPrefix, credentials.userId];
    
    NSMutableDictionary *parameters = [NSMutableDictionary dictionary];
    parameters[@"presence"] = [MXTools presenceString:presence];
    if (statusMessage)
    {
        parameters[@"status_msg"] = statusMessage;
    }

    MXWeakify(self);
    return [httpClient requestWithMethod:@"PUT"
                                    path:path
                              parameters:parameters
                                 success:^(NSDictionary *JSONResponse) {
                                     MXStrongifyAndReturnIfNil(self);
                                     [self dispatchSuccess:success];
                                 }
                                 failure:^(NSError *error) {
                                     MXStrongifyAndReturnIfNil(self);
                                     [self dispatchFailure:error inBlock:failure];
                                 }];
}

- (MXHTTPOperation*)presence:(NSString*)userId
                     success:(void (^)(MXPresenceResponse *presence))success
                     failure:(void (^)(NSError *error))failure
{
    if (!userId)
    {
        userId = credentials.userId;
    }
    
    NSString *path = [NSString stringWithFormat:@"%@/presence/%@/status", apiPathPrefix,
                      [userId stringByAddingPercentEscapesUsingEncoding:NSUTF8StringEncoding]];

    MXWeakify(self);
    return [httpClient requestWithMethod:@"GET"
                                    path:path
                              parameters:nil
                                 success:^(NSDictionary *JSONResponse) {
                                     MXStrongifyAndReturnIfNil(self);

                                     if (success)
                                     {
                                         __block MXPresenceResponse *presence;
                                         [self dispatchProcessing:^{
                                             MXJSONModelSetMXJSONModel(presence, MXPresenceResponse, JSONResponse);
                                         } andCompletion:^{
                                             success(presence);
                                         }];
                                     }
                                 }
                                 failure:^(NSError *error) {
                                     MXStrongifyAndReturnIfNil(self);
                                     [self dispatchFailure:error inBlock:failure];
                                 }];
}

- (MXHTTPOperation*)presenceList:(void (^)(MXPresenceResponse *presence))success
                         failure:(void (^)(NSError *error))failure
{
    NSString *path = [NSString stringWithFormat:@"%@/presence/list/%@", apiPathPrefix, credentials.userId];

    MXWeakify(self);
    return [httpClient requestWithMethod:@"GET"
                                    path:path
                              parameters:nil
                                 success:^(NSDictionary *JSONResponse) {
                                     MXStrongifyAndReturnIfNil(self);

                                     if (success)
                                     {
                                         __block MXPresenceResponse *presence;
                                         [self dispatchProcessing:^{
                                             MXJSONModelSetMXJSONModel(presence, MXPresenceResponse, JSONResponse);
                                         } andCompletion:^{
                                             success(presence);
                                         }];
                                     }
                                 }
                                 failure:^(NSError *error) {
                                     MXStrongifyAndReturnIfNil(self);
                                     [self dispatchFailure:error inBlock:failure];
                                 }];
}

- (MXHTTPOperation*)presenceListAddUsers:(NSArray*)users
                                 success:(void (^)(void))success
                                 failure:(void (^)(NSError *error))failure
{
    NSString *path = [NSString stringWithFormat:@"%@/presence/list/%@", apiPathPrefix, credentials.userId];
    
    NSMutableDictionary *parameters = [NSMutableDictionary dictionary];
    parameters[@"invite"] = users;

    MXWeakify(self);
    return [httpClient requestWithMethod:@"POST"
                                    path:path
                              parameters:parameters
                                 success:^(NSDictionary *JSONResponse) {
                                     MXStrongifyAndReturnIfNil(self);
                                     [self dispatchSuccess:success];
                                 }
                                 failure:^(NSError *error) {
                                     MXStrongifyAndReturnIfNil(self);
                                     [self dispatchFailure:error inBlock:failure];
                                 }];
}


#pragma mark - Sync
- (MXHTTPOperation *)syncFromToken:(NSString*)token
                     serverTimeout:(NSUInteger)serverTimeout
                     clientTimeout:(NSUInteger)clientTimeout
                       setPresence:(NSString*)setPresence
                            filter:(NSString*)filterId
                           success:(void (^)(MXSyncResponse *syncResponse))success
                           failure:(void (^)(NSError *error))failure
{
    // Fill the url parameters (CAUTION: boolean value must be true or false string)
    NSMutableDictionary *parameters = [NSMutableDictionary dictionary];
    
    if (token)
    {
        parameters[@"since"] = token;
    }
    if (-1 != serverTimeout)
    {
        parameters[@"timeout"] = [NSNumber numberWithInteger:serverTimeout];
    }
    if (setPresence)
    {
        parameters[@"set_presence"] = setPresence;
    }
    if (filterId)
    {
        parameters[@"filter"] = filterId;
    }
    
    NSTimeInterval clientTimeoutInSeconds = clientTimeout;
    if (-1 != clientTimeoutInSeconds)
    {
        // If the Internet connection is lost, this timeout is used to be able to
        // cancel the current request and notify the client so that it can retry with a new request.
        clientTimeoutInSeconds = clientTimeoutInSeconds / 1000;
    }

    MXWeakify(self);
    MXHTTPOperation *operation = [httpClient requestWithMethod:@"GET"
                                                          path:[NSString stringWithFormat:@"%@/sync", apiPathPrefix]
                                                    parameters:parameters timeout:clientTimeoutInSeconds
                                                       success:^(NSDictionary *JSONResponse) {
                                                           MXStrongifyAndReturnIfNil(self);

                                                           if (success)
                                                           {
                                                               __block MXSyncResponse *syncResponse;
                                                               [self dispatchProcessing:^{
                                                                   MXJSONModelSetMXJSONModel(syncResponse, MXSyncResponse, JSONResponse);
                                                               } andCompletion:^{
                                                                   success(syncResponse);
                                                               }];
                                                           }
                                                       }
                                                       failure:^(NSError *error) {
                                                           MXStrongifyAndReturnIfNil(self);
                                                           [self dispatchFailure:error inBlock:failure];
                                                       }];
    
    // Disable retry because it interferes with clientTimeout
    // Let the client manage retries on events streams
    operation.maxNumberOfTries = 1;
    
    return operation;
}


#pragma mark - read receipt
- (MXHTTPOperation*)sendReadReceipt:(NSString*)roomId
                            eventId:(NSString*)eventId
                            success:(void (^)(void))success
                            failure:(void (^)(NSError *error))failure
{
    MXWeakify(self);
    return [httpClient requestWithMethod:@"POST"
                                    path: [NSString stringWithFormat:@"%@/rooms/%@/receipt/m.read/%@", apiPathPrefix, roomId, eventId]
                              parameters:[[NSDictionary alloc] init]
                                 success:^(NSDictionary *JSONResponse) {
                                     MXStrongifyAndReturnIfNil(self);
                                     [self dispatchSuccess:success];
                                 }
                                 failure:^(NSError *error) {
                                     MXStrongifyAndReturnIfNil(self);
                                     [self dispatchFailure:error inBlock:failure];
                                 }];
    
}

#pragma mark - read marker
- (MXHTTPOperation*)sendReadMarker:(NSString*)roomId
                 readMarkerEventId:(NSString*)readMarkerEventId
                readReceiptEventId:(NSString*)readReceiptEventId
                           success:(void (^)(void))success
                           failure:(void (^)(NSError *error))failure
{
    NSMutableDictionary *parameters = [NSMutableDictionary dictionary];
    if (readMarkerEventId)
    {
        parameters[@"m.fully_read"] = readMarkerEventId;
    }
    if (readReceiptEventId)
    {
        parameters[@"m.read"] = readReceiptEventId;
    }

    MXWeakify(self);
    return [httpClient requestWithMethod:@"POST"
                                    path:[NSString stringWithFormat:@"%@/rooms/%@/read_markers", apiPathPrefix, roomId]
                              parameters:parameters
                                 success:^(NSDictionary *JSONResponse) {
                                     MXStrongifyAndReturnIfNil(self);
                                     [self dispatchSuccess:success];
                                 }
                                 failure:^(NSError *error) {
                                     MXStrongifyAndReturnIfNil(self);
                                     [self dispatchFailure:error inBlock:failure];
                                 }];
}

#pragma mark - Directory operations
- (MXHTTPOperation *)publicRoomsOnServer:(NSString *)server
                                   limit:(NSInteger)limit
                                   since:(NSString *)since
                                  filter:(NSString *)filter
                    thirdPartyInstanceId:(NSString *)thirdPartyInstanceId
                      includeAllNetworks:(BOOL)includeAllNetworks
                                 success:(void (^)(MXPublicRoomsResponse *))success
                                 failure:(void (^)(NSError *))failure
{
    NSString* path = [NSString stringWithFormat:@"%@/publicRooms", apiPathPrefix];
    if (server)
    {
        path = [NSString stringWithFormat:@"%@?server=%@", path, server];
    }

    NSMutableDictionary *parameters = [NSMutableDictionary dictionary];
    if (-1 != limit)
    {
        parameters[@"limit"] = @(limit);
    }
    if (since)
    {
        parameters[@"since"] = since;
    }
    if (filter)
    {
        parameters[@"filter"] = @{
                                  @"generic_search_term": filter
                                  };
    }
    if (thirdPartyInstanceId)
    {
        parameters[@"third_party_instance_id"] = thirdPartyInstanceId;
    }
    if (includeAllNetworks)
    {
        parameters[@"include_all_networks"] = @(YES);
    }

    NSString *method = @"POST";
    if (parameters.count == 0)
    {
        // If there is no parameter, use the legacy API. It does not required an access token.
        method = @"GET";
        parameters = nil;
    }

    MXWeakify(self);
    return [httpClient requestWithMethod:method
                                    path:path
                              parameters:parameters
                                 success:^(NSDictionary *JSONResponse) {
                                     MXStrongifyAndReturnIfNil(self);

                                     if (success)
                                     {
                                         __block MXPublicRoomsResponse *publicRoomsResponse;
                                         [self dispatchProcessing:^{
                                             MXJSONModelSetMXJSONModel(publicRoomsResponse, MXPublicRoomsResponse, JSONResponse);
                                         } andCompletion:^{
                                             success(publicRoomsResponse);
                                         }];
                                     }
                                 }
                                 failure:^(NSError *error) {
                                     MXStrongifyAndReturnIfNil(self);
                                     [self dispatchFailure:error inBlock:failure];
                                 }];
}

- (MXHTTPOperation*)roomIDForRoomAlias:(NSString*)roomAlias
                               success:(void (^)(NSString *roomId))success
                               failure:(void (^)(NSError *error))failure
{
    // Note: characters in a room alias need to be escaped in the URL
    NSString *path = [NSString stringWithFormat:@"%@/directory/room/%@", apiPathPrefix, [roomAlias stringByAddingPercentEscapesUsingEncoding:NSUTF8StringEncoding]];

    MXWeakify(self);
    return [httpClient requestWithMethod:@"GET"
                                    path:path
                              parameters:nil
                                 success:^(NSDictionary *JSONResponse) {
                                     MXStrongifyAndReturnIfNil(self);

                                     if (success)
                                     {
                                         __block NSString *roomId;
                                         [self dispatchProcessing:^{
                                             MXJSONModelSetString(roomId, JSONResponse[@"room_id"]);
                                         } andCompletion:^{
                                             success(roomId);
                                         }];
                                     }
                                 }
                                 failure:^(NSError *error) {
                                     MXStrongifyAndReturnIfNil(self);
                                     [self dispatchFailure:error inBlock:failure];
                                 }];
}


#pragma mark - Third party Lookup API
- (MXHTTPOperation*)thirdpartyProtocols:(void (^)(MXThirdpartyProtocolsResponse *thirdpartyProtocolsResponse))success
                                failure:(void (^)(NSError *error))failure;
{
    MXWeakify(self);
    return [httpClient requestWithMethod:@"GET"
                                    path:[NSString stringWithFormat:@"%@/thirdparty/protocols", kMXAPIPrefixPathUnstable]
                              parameters:nil
                                 success:^(NSDictionary *JSONResponse) {
                                     MXStrongifyAndReturnIfNil(self);

                                     if (success)
                                     {
                                         __block MXThirdpartyProtocolsResponse *thirdpartyProtocolsResponse;
                                         [self dispatchProcessing:^{
                                             MXJSONModelSetMXJSONModel(thirdpartyProtocolsResponse, MXThirdpartyProtocolsResponse, JSONResponse);
                                         } andCompletion:^{
                                             success(thirdpartyProtocolsResponse);
                                         }];
                                     }
                                 }
                                 failure:^(NSError *error) {
                                     MXStrongifyAndReturnIfNil(self);
                                     [self dispatchFailure:error inBlock:failure];
                                 }];
}


#pragma mark - Media Repository API
- (MXHTTPOperation*) uploadContent:(NSData *)data
                          filename:(NSString*)filename
                          mimeType:(NSString *)mimeType
                           timeout:(NSTimeInterval)timeoutInSeconds
                           success:(void (^)(NSString *url))success
                           failure:(void (^)(NSError *error))failure
                    uploadProgress:(void (^)(NSProgress *uploadProgress))uploadProgress
{
    // Define an absolute path based on Matrix content respository path instead of the base url
    NSString* path = [NSString stringWithFormat:@"%@/upload", contentPathPrefix];
    NSDictionary *headers = @{@"Content-Type": mimeType};

    if (filename.length)
    {
        path = [path stringByAppendingString:[NSString stringWithFormat:@"?filename=%@", filename]];
    }

    MXWeakify(self);
    return [httpClient requestWithMethod:@"POST"
                                    path:path
                              parameters:nil
                                    data:data
                                 headers:headers
                                 timeout:timeoutInSeconds
                          uploadProgress:uploadProgress
                                 success:^(NSDictionary *JSONResponse) {
                                     MXStrongifyAndReturnIfNil(self);

                                     if (success)
                                     {
                                         __block NSString *contentURL;
                                         [self dispatchProcessing:^{
                                             MXJSONModelSetString(contentURL, JSONResponse[@"content_uri"]);
                                         } andCompletion:^{
                                             success(contentURL);
                                         }];
                                     }
                                 }
                                 failure:^(NSError *error) {
                                     MXStrongifyAndReturnIfNil(self);
                                     [self dispatchFailure:error inBlock:failure];
                                 }];
}

#pragma mark - Identity server API
- (void)setIdentityServer:(NSString *)identityServer
{
    _identityServer = [identityServer copy];
    identityHttpClient = [[MXHTTPClient alloc] initWithBaseURL:[NSString stringWithFormat:@"%@/%@", identityServer, kMXIdentityAPIPrefixPath]
                             andOnUnrecognizedCertificateBlock:nil];

    // The identity server accepts parameters in form data form not in JSON
    identityHttpClient.requestParametersInJSON = NO;
}

- (MXHTTPOperation*)lookup3pid:(NSString*)address
                     forMedium:(MX3PIDMedium)medium
                       success:(void (^)(NSString *userId))success
                       failure:(void (^)(NSError *error))failure
{
    return [identityHttpClient requestWithMethod:@"GET"
                                            path:@"lookup"
                                      parameters:@{
                                                   @"medium": medium,
                                                   @"address": address
                                                   }
                                         success:^(NSDictionary *JSONResponse) {
                                             if (success)
                                             {
                                                 __block NSString *mxid;
                                                 [self dispatchProcessing:^{
                                                     MXJSONModelSetString(mxid, JSONResponse[@"mxid"]);
                                                 } andCompletion:^{
                                                     success(mxid);
                                                 }];
                                             }
                                         }
                                         failure:^(NSError *error) {
                                             [self dispatchFailure:error inBlock:failure];
                                         }];
}

- (MXHTTPOperation*)lookup3pids:(NSArray*)threepids
                        success:(void (^)(NSArray *discoveredUsers))success
                        failure:(void (^)(NSError *error))failure
{
    NSData *payloadData = nil;
    if (threepids)
    {
        payloadData = [NSJSONSerialization dataWithJSONObject:@{@"threepids": threepids} options:0 error:nil];
    }
    
    return [identityHttpClient requestWithMethod:@"POST"
                                            path:@"bulk_lookup"
                                      parameters:nil
                                            data:payloadData
                                         headers:@{@"Content-Type": @"application/json"}
                                         timeout:-1
                                  uploadProgress:nil
                                         success:^(NSDictionary *JSONResponse) {
                                             if (success)
                                             {
                                                 __block NSArray *discoveredUsers;
                                                 [self dispatchProcessing:^{
                                                     // The identity server returns a dictionary with key 'threepids', which is a list of results
                                                     // where each result is a 3 item list of medium, address, mxid.
                                                     MXJSONModelSetArray(discoveredUsers, JSONResponse[@"threepids"]);
                                                 } andCompletion:^{
                                                     success(discoveredUsers);
                                                 }];
                                             }
                                         }
                                         failure:^(NSError *error) {
                                             [self dispatchFailure:error inBlock:failure];
                                         }];

}

- (MXHTTPOperation*)requestEmailValidation:(NSString*)email
                              clientSecret:(NSString*)clientSecret
                               sendAttempt:(NSUInteger)sendAttempt
                                  nextLink:(NSString *)nextLink
                                   success:(void (^)(NSString *sid))success
                                   failure:(void (^)(NSError *error))failure
{
    NSMutableDictionary *parameters = [NSMutableDictionary dictionaryWithDictionary:@{
                                                                                      @"email": email,
                                                                                      @"client_secret": clientSecret,
                                                                                      @"send_attempt" : @(sendAttempt)
                                                                                      }];

    if (nextLink)
    {
        parameters[@"next_link"] = nextLink;
    }

    return [identityHttpClient requestWithMethod:@"POST"
                                            path:@"validate/email/requestToken"
                                      parameters:parameters
                                         success:^(NSDictionary *JSONResponse) {
                                             if (success)
                                             {
                                                 __block NSString *sid;
                                                 [self dispatchProcessing:^{
                                                     MXJSONModelSetString(sid, JSONResponse[@"sid"]);
                                                 } andCompletion:^{
                                                     success(sid);
                                                 }];
                                             }
                                         }
                                         failure:^(NSError *error) {
                                             [self dispatchFailure:error inBlock:failure];
                                         }];
}

- (MXHTTPOperation*)requestPhoneNumberValidation:(NSString*)phoneNumber
                                     countryCode:(NSString*)countryCode
                                    clientSecret:(NSString*)clientSecret
                                     sendAttempt:(NSUInteger)sendAttempt
                                        nextLink:(NSString *)nextLink
                                         success:(void (^)(NSString *sid, NSString *msisdn))success
                                         failure:(void (^)(NSError *error))failure
{
    NSMutableDictionary *parameters = [NSMutableDictionary dictionaryWithDictionary:@{
                                                                                      @"phone_number": phoneNumber,
                                                                                      @"country": (countryCode ? countryCode : @""),
                                                                                      @"client_secret": clientSecret,
                                                                                      @"send_attempt" : @(sendAttempt)
                                                                                      }];
    if (nextLink)
    {
        parameters[@"next_link"] = nextLink;
    }
    
    return [identityHttpClient requestWithMethod:@"POST"
                                            path:@"validate/msisdn/requestToken"
                                      parameters:parameters
                                         success:^(NSDictionary *JSONResponse) {
                                             if (success)
                                             {
                                                 __block NSString *sid, *msisdn;
                                                 [self dispatchProcessing:^{
                                                     MXJSONModelSetString(sid, JSONResponse[@"sid"]);
                                                     MXJSONModelSetString(msisdn, JSONResponse[@"msisdn"]);
                                                 } andCompletion:^{
                                                     success(sid, msisdn);
                                                 }];
                                             }
                                         }
                                         failure:^(NSError *error) {
                                             [self dispatchFailure:error inBlock:failure];
                                         }];
}



- (MXHTTPOperation *)submit3PIDValidationToken:(NSString *)token
                                        medium:(NSString *)medium
                                  clientSecret:(NSString *)clientSecret
                                           sid:(NSString *)sid
                                       success:(void (^)(void))success
                                       failure:(void (^)(NSError *))failure
{
    // Sanity check
    if (!medium.length)
    {
        return nil;
    }
    
    NSString *path = [NSString stringWithFormat:@"validate/%@/submitToken", medium];
    
    return [identityHttpClient requestWithMethod:@"POST"
                                            path:path
                                      parameters:@{
                                                   @"token": token,
                                                   @"client_secret": clientSecret,
                                                   @"sid": sid
                                                   }
                                         success:^(NSDictionary *JSONResponse) {
                                             __block BOOL successValue = NO;

                                             [self dispatchProcessing:^{
                                                 MXJSONModelSetBoolean(successValue, JSONResponse[@"success"]);
                                             } andCompletion:^{
                                                 if (successValue)
                                                 {
                                                     if (success)
                                                     {
                                                         success();
                                                     }
                                                 }
                                                 else if (failure)
                                                 {
                                                     MXError *error = [[MXError alloc] initWithErrorCode:kMXErrCodeStringUnknownToken error:kMXErrorStringInvalidToken];
                                                     failure([error createNSError]);
                                                 }
                                             }];
                                         }
                                         failure:^(NSError *error) {
                                             [self dispatchFailure:error inBlock:failure];
                                         }];
}

- (MXHTTPOperation*)signUrl:(NSString*)signUrl
                    success:(void (^)(NSDictionary *thirdPartySigned))success
                    failure:(void (^)(NSError *error))failure
{
    NSString *path = [NSString stringWithFormat:@"%@&mxid=%@", signUrl, credentials.userId];

    return [identityHttpClient requestWithMethod:@"POST"
                                            path:path
                                      parameters:nil
                                         success:^(NSDictionary *JSONResponse) {
                                             if (success)
                                             {
                                                 [self dispatchProcessing:nil andCompletion:^{
                                                     success(JSONResponse);
                                                 }];
                                             }

                                         } failure:^(NSError *error) {
                                             [self dispatchFailure:error inBlock:failure];
                                         }];
}

#pragma mark - Antivirus server API
- (void)setAntivirusServer:(NSString *)antivirusServer
{
    if (antivirusServer.length)
    {
        _antivirusServer = [antivirusServer copy];
        antivirusHttpClient = [[MXHTTPClient alloc] initWithBaseURL:[NSString stringWithFormat:@"%@/%@", antivirusServer, antivirusServerPathPrefix]
                                  andOnUnrecognizedCertificateBlock:nil];
    }
    else
    {
        // Disable antivirus requests
        _antivirusServer = nil;
        antivirusHttpClient = nil;
    }
}

- (MXHTTPOperation*)getAntivirusServerPublicKey:(void (^)(NSString *publicKey))success
                                        failure:(void (^)(NSError *error))failure
{
    MXWeakify(self);
    return [antivirusHttpClient requestWithMethod:@"GET"
                                             path:@"public_key"
                                       parameters:nil
                                          success:^(NSDictionary *JSONResponse) {
                                              MXStrongifyAndReturnIfNil(self);
                                              if (success)
                                              {
                                                  __block NSString *publicKey;
                                                  [self dispatchProcessing:^{
                                                      MXJSONModelSetString(publicKey, JSONResponse[@"public_key"]);
                                                  } andCompletion:^{
                                                      success(publicKey);
                                                  }];
                                              }
                                          }
                                          failure:^(NSError *error) {
                                              MXStrongifyAndReturnIfNil(self);
                                              [self dispatchFailure:error inBlock:failure];
                                          }];
}

- (MXHTTPOperation*)scanUnencryptedContent:(NSString*)mxcContentURI
                       success:(void (^)(MXContentScanResult *scanResult))success
                       failure:(void (^)(NSError *error))failure
{
    // Sanity check
    if (![mxcContentURI hasPrefix:kMXContentUriScheme])
    {
        // do not scan non-mxc content URLs
        return nil;
    }
    
    // Build request path by replacing the "mxc://" scheme
    NSString *path = [mxcContentURI stringByReplacingOccurrencesOfString:kMXContentUriScheme withString:@"scan/"];
    MXWeakify(self);
    return [antivirusHttpClient requestWithMethod:@"GET"
                                            path:path
                                      parameters:nil
                                         success:^(NSDictionary *JSONResponse) {
                                             MXStrongifyAndReturnIfNil(self);
                                             if (success)
                                             {
                                                 __block MXContentScanResult *scanResult;
                                                 [self dispatchProcessing:^{
                                                     MXJSONModelSetMXJSONModel(scanResult, MXContentScanResult, JSONResponse);
                                                 } andCompletion:^{
                                                     success(scanResult);
                                                 }];
                                             }
                                         }
                                         failure:^(NSError *error) {
                                             MXStrongifyAndReturnIfNil(self);
                                             [self dispatchFailure:error inBlock:failure];
                                         }];
}

- (MXHTTPOperation*)scanEncryptedContent:(MXEncryptedContentFile*)encryptedContentFile
                                 success:(void (^)(MXContentScanResult *scanResult))success
                                 failure:(void (^)(NSError *error))failure
{
    NSData *payloadData = nil;
    if (encryptedContentFile)
    {
        payloadData = [NSJSONSerialization dataWithJSONObject:@{@"file": encryptedContentFile.JSONDictionary} options:0 error:nil];
    }
    
    MXWeakify(self);
    return [antivirusHttpClient requestWithMethod:@"POST"
                                             path:@"scan_encrypted"
                                       parameters:nil
                                             data:payloadData
                                          headers:@{@"Content-Type": @"application/json"}
                                          timeout:-1
                                   uploadProgress:nil
                                          success:^(NSDictionary *JSONResponse) {
                                              MXStrongifyAndReturnIfNil(self);
                                              if (success)
                                              {
                                                  __block MXContentScanResult *scanResult;
                                                  [self dispatchProcessing:^{
                                                      MXJSONModelSetMXJSONModel(scanResult, MXContentScanResult, JSONResponse);
                                                  } andCompletion:^{
                                                      success(scanResult);
                                                  }];
                                              }
                                          }
                                          failure:^(NSError *error) {
                                              MXStrongifyAndReturnIfNil(self);
                                              [self dispatchFailure:error inBlock:failure];
                                          }];
}

- (MXHTTPOperation*)scanEncryptedContentWithSecureExchange:(MXContentScanEncryptedBody *)encryptedbody
                                                   success:(void (^)(MXContentScanResult *scanResult))success
                                                   failure:(void (^)(NSError *error))failure
{
    NSData *payloadData = nil;
    if (encryptedbody)
    {
        payloadData = [NSJSONSerialization dataWithJSONObject:@{@"encrypted_body": encryptedbody.JSONDictionary} options:0 error:nil];
    }
    
    MXWeakify(self);
    return [antivirusHttpClient requestWithMethod:@"POST"
                                             path:@"scan_encrypted"
                                       parameters:nil
                                             data:payloadData
                                          headers:@{@"Content-Type": @"application/json"}
                                          timeout:-1
                                   uploadProgress:nil
                                          success:^(NSDictionary *JSONResponse) {
                                              MXStrongifyAndReturnIfNil(self);
                                              if (success)
                                              {
                                                  __block MXContentScanResult *scanResult;
                                                  [self dispatchProcessing:^{
                                                      MXJSONModelSetMXJSONModel(scanResult, MXContentScanResult, JSONResponse);
                                                  } andCompletion:^{
                                                      success(scanResult);
                                                  }];
                                              }
                                          }
                                          failure:^(NSError *error) {
                                              MXStrongifyAndReturnIfNil(self);
                                              [self dispatchFailure:error inBlock:failure];
                                          }];
}

#pragma mark - Certificates

-(void)setPinnedCertificates:(NSSet <NSData *> *)pinnedCertificates {
    httpClient.pinnedCertificates = pinnedCertificates;
}

#pragma mark - VoIP API
- (MXHTTPOperation *)turnServer:(void (^)(MXTurnServerResponse *))success
                        failure:(void (^)(NSError *))failure
{
    MXWeakify(self);
    return [httpClient requestWithMethod:@"GET"
                                    path:[NSString stringWithFormat:@"%@/voip/turnServer", apiPathPrefix]
                              parameters:nil
                                 success:^(NSDictionary *JSONResponse) {
                                     MXStrongifyAndReturnIfNil(self);

                                     if (success)
                                     {
                                         __block MXTurnServerResponse *turnServerResponse;
                                         [self dispatchProcessing:^{
                                             MXJSONModelSetMXJSONModel(turnServerResponse, MXTurnServerResponse, JSONResponse);
                                         } andCompletion:^{
                                             success(turnServerResponse);
                                         }];
                                     }
                                 }
                                 failure:^(NSError *error) {
                                     MXStrongifyAndReturnIfNil(self);
                                     [self dispatchFailure:error inBlock:failure];
                                 }];
}

#pragma mark - Search
- (MXHTTPOperation*)searchMessagesWithText:(NSString*)textPattern
                           roomEventFilter:(MXRoomEventFilter*)roomEventFilter
                               beforeLimit:(NSUInteger)beforeLimit
                                afterLimit:(NSUInteger)afterLimit
                                 nextBatch:(NSString*)nextBatch
                                   success:(void (^)(MXSearchRoomEventResults *roomEventResults))success
                                   failure:(void (^)(NSError *error))failure
{
    NSMutableDictionary *roomEventsParameters = [NSMutableDictionary dictionaryWithDictionary:
                                                 @{
                                                   @"search_term": textPattern,
                                                   @"order_by": @"recent",
                                                   @"event_context": @{
                                                           @"before_limit": @(beforeLimit),
                                                           @"after_limit": @(afterLimit),
                                                           @"include_profile": @(YES)
                                                           }
                                                   }];
    
    if (roomEventFilter.dictionary.count)
    {
        roomEventsParameters[@"filter"] = roomEventFilter.dictionary;
    }

    return [self searchRoomEvents:roomEventsParameters nextBatch:nextBatch success:success failure:failure];
}

- (MXHTTPOperation*)search:(NSDictionary*)parameters
                 nextBatch:(NSString*)nextBatch
                   success:(void (^)(MXSearchRoomEventResults *roomEventResults))success
                   failure:(void (^)(NSError *error))failure
{
    NSString *path = [NSString stringWithFormat:@"%@/search", apiPathPrefix];
    if (nextBatch)
    {
        path = [NSString stringWithFormat:@"%@?next_batch=%@", path, nextBatch];
    }

    MXWeakify(self);
    return [httpClient requestWithMethod:@"POST"
                                    path: path
                              parameters:parameters
                                 success:^(NSDictionary *JSONResponse) {
                                     MXStrongifyAndReturnIfNil(self);

                                     if (success)
                                     {
                                         __block MXSearchResponse *searchResponse;
                                         [self dispatchProcessing:^{
                                             MXJSONModelSetMXJSONModel(searchResponse, MXSearchResponse, JSONResponse);
                                         } andCompletion:^{
                                             success(searchResponse.searchCategories.roomEvents);
                                         }];
                                     }
                                 }
                                 failure:^(NSError *error) {
                                     MXStrongifyAndReturnIfNil(self);
                                     [self dispatchFailure:error inBlock:failure];
                                 }];
}

// Shorcut for calling [self search] without needing to manage top hierarchy parameters
- (MXHTTPOperation*)searchRoomEvents:(NSDictionary*)roomEventsParameters
                           nextBatch:(NSString*)nextBatch
                   success:(void (^)(MXSearchRoomEventResults *roomEventResults))success
                   failure:(void (^)(NSError *error))failure
{
    NSDictionary *parameters = @{
                                 @"search_categories": @{
                                         @"room_events": roomEventsParameters
                                         }
                                 };

    return [self search:parameters nextBatch:nextBatch success:success failure:failure];
}

- (MXHTTPOperation*)searchUsers:(NSString*)pattern
                          limit:(NSUInteger)limit
                        success:(void (^)(MXUserSearchResponse *userSearchResponse))success
                        failure:(void (^)(NSError *error))failure
{
    NSDictionary *parameters = @{
                                 @"search_term": pattern,
                                 @"limit": @(limit)
                                 };

    MXWeakify(self);
    return [httpClient requestWithMethod:@"POST"
                                    path:[NSString stringWithFormat:@"%@/user_directory/search", apiPathPrefix]
                              parameters:parameters
                                 success:^(NSDictionary *JSONResponse) {
                                     MXStrongifyAndReturnIfNil(self);

                                     if (success)
                                     {
                                         __block MXUserSearchResponse *userSearchResponse;
                                         [self dispatchProcessing:^{
                                             MXJSONModelSetMXJSONModel(userSearchResponse, MXUserSearchResponse, JSONResponse);
                                         } andCompletion:^{
                                             success(userSearchResponse);
                                         }];
                                     }
                                 }
                                 failure:^(NSError *error) {
                                     MXStrongifyAndReturnIfNil(self);
                                     [self dispatchFailure:error inBlock:failure];
                                 }];
}


#pragma mark - Crypto
- (MXHTTPOperation*)uploadKeys:(NSDictionary*)deviceKeys oneTimeKeys:(NSDictionary*)oneTimeKeys
                     forDevice:(NSString*)deviceId
                       success:(void (^)(MXKeysUploadResponse *keysUploadResponse))success
                       failure:(void (^)(NSError *error))failure
{
    NSString *path = [NSString stringWithFormat:@"%@/keys/upload", kMXAPIPrefixPathUnstable];
    if (deviceId)
    {
        path = [NSString stringWithFormat:@"%@/%@", path, [deviceId stringByAddingPercentEscapesUsingEncoding:NSUTF8StringEncoding]];
    }

    NSMutableDictionary *parameters = [NSMutableDictionary dictionary];
    if (deviceKeys)
    {
        parameters[@"device_keys"] = deviceKeys;
    }
    if (oneTimeKeys)
    {
        parameters[@"one_time_keys"] = oneTimeKeys;
    }

    MXWeakify(self);
    return [httpClient requestWithMethod:@"POST"
                                    path: path
                              parameters:parameters
                                 success:^(NSDictionary *JSONResponse) {
                                     MXStrongifyAndReturnIfNil(self);

                                     if (success)
                                     {
                                         __block MXKeysUploadResponse *keysUploadResponse;
                                         [self dispatchProcessing:^{
                                             MXJSONModelSetMXJSONModel(keysUploadResponse, MXKeysUploadResponse, JSONResponse);
                                         } andCompletion:^{
                                             success(keysUploadResponse);
                                         }];
                                     }
                                 }
                                 failure:^(NSError *error) {
                                     MXStrongifyAndReturnIfNil(self);
                                     [self dispatchFailure:error inBlock:failure];
                                 }];
}

- (MXHTTPOperation*)downloadKeysForUsers:(NSArray<NSString*>*)userIds
                                   token:(NSString *)token
                                 success:(void (^)(MXKeysQueryResponse *keysQueryResponse))success
                                 failure:(void (^)(NSError *error))failure
{
    NSString *path = [NSString stringWithFormat:@"%@/keys/query", kMXAPIPrefixPathUnstable];

    NSMutableDictionary *downloadQuery = [NSMutableDictionary dictionary];
    for (NSString *userID in userIds)
    {
        downloadQuery[userID] = @{};
    }

    NSMutableDictionary *parameters = [NSMutableDictionary dictionaryWithDictionary:@{
                                                                                      @"device_keys": downloadQuery
                                                                                      }];

    if (token)
    {
        parameters[@"token"] = token;
    }

    MXWeakify(self);
    return [httpClient requestWithMethod:@"POST"
                                    path: path
                              parameters:parameters
                                 success:^(NSDictionary *JSONResponse) {
                                     MXStrongifyAndReturnIfNil(self);

                                     if (success)
                                     {
                                         __block MXKeysQueryResponse *keysQueryResponse;
                                         [self dispatchProcessing:^{
                                             MXJSONModelSetMXJSONModel(keysQueryResponse, MXKeysQueryResponse, JSONResponse);
                                         } andCompletion:^{
                                             success(keysQueryResponse);
                                         }];
                                     }
                                 }
                                 failure:^(NSError *error) {
                                     MXStrongifyAndReturnIfNil(self);
                                     [self dispatchFailure:error inBlock:failure];
                                 }];
}

- (MXHTTPOperation *)claimOneTimeKeysForUsersDevices:(MXUsersDevicesMap<NSString *> *)usersDevicesKeyTypesMap success:(void (^)(MXKeysClaimResponse *))success failure:(void (^)(NSError *))failure
{
    NSString *path = [NSString stringWithFormat:@"%@/keys/claim", kMXAPIPrefixPathUnstable];

    NSDictionary *parameters = @{
                                 @"one_time_keys": usersDevicesKeyTypesMap.map
                                 };


    MXWeakify(self);
    return [httpClient requestWithMethod:@"POST"
                                    path: path
                              parameters:parameters
                                 success:^(NSDictionary *JSONResponse) {
                                     MXStrongifyAndReturnIfNil(self);

                                     if (success)
                                     {
                                         __block MXKeysClaimResponse *keysClaimResponse;
                                         [self dispatchProcessing:^{
                                             MXJSONModelSetMXJSONModel(keysClaimResponse, MXKeysClaimResponse, JSONResponse);
                                         } andCompletion:^{
                                             success(keysClaimResponse);
                                         }];
                                     }
                                 }
                                 failure:^(NSError *error) {
                                     MXStrongifyAndReturnIfNil(self);
                                     [self dispatchFailure:error inBlock:failure];
                                 }];
}

- (MXHTTPOperation *)keyChangesFrom:(NSString *)fromToken to:(NSString *)toToken
                            success:(void (^)(MXDeviceListResponse *deviceLists))success
                            failure:(void (^)(NSError *))failure
{
    MXWeakify(self);
    return [httpClient requestWithMethod:@"GET"
                                    path:[NSString stringWithFormat:@"%@/keys/changes", kMXAPIPrefixPathUnstable]
                              parameters:@{
                                           @"from": fromToken,
                                           @"to": toToken
                                           }
                                 success:^(NSDictionary *JSONResponse) {
                                     MXStrongifyAndReturnIfNil(self);

                                     if (success)
                                     {
                                         __block MXDeviceListResponse *deviceLists;
                                         [self dispatchProcessing:^{
                                             MXJSONModelSetMXJSONModel(deviceLists, MXDeviceListResponse, JSONResponse);
                                         } andCompletion:^{
                                             success(deviceLists);
                                         }];
                                     }
                                 } failure:^(NSError *error) {
                                     MXStrongifyAndReturnIfNil(self);
                                     [self dispatchFailure:error inBlock:failure];
                                 }];
}


#pragma mark - Direct-to-device messaging
- (MXHTTPOperation*)sendToDevice:(NSString*)eventType contentMap:(MXUsersDevicesMap<NSDictionary*>*)contentMap
                           txnId:(NSString*)txnId
                         success:(void (^)(void))success
                         failure:(void (^)(NSError *error))failure
{
    if (!txnId)
    {
        txnId = [MXTools generateTransactionId];
    }
    
    // Prepare the path by adding a random transaction id (This id is used to prevent duplicated event).
    NSString *path = [NSString stringWithFormat:@"%@/sendToDevice/%@/%@", kMXAPIPrefixPathUnstable, eventType, txnId];

    NSDictionary *content = @{
                              @"messages": contentMap.map
                              };

    MXWeakify(self);
    return [httpClient requestWithMethod:@"PUT"
                                    path:path
                              parameters:content
                                 success:^(NSDictionary *JSONResponse) {
                                     MXStrongifyAndReturnIfNil(self);
                                     [self dispatchSuccess:success];
                                 }
                                 failure:^(NSError *error) {
                                     MXStrongifyAndReturnIfNil(self);
                                     [self dispatchFailure:error inBlock:failure];
                                 }];
}

#pragma mark - Device Information
- (MXHTTPOperation*)devices:(void (^)(NSArray<MXDevice *> *))success
                    failure:(void (^)(NSError *error))failure
{
    MXWeakify(self);
    return [httpClient requestWithMethod:@"GET"
                                    path:[NSString stringWithFormat:@"%@/devices", kMXAPIPrefixPathUnstable]
                              parameters:nil
                                 success:^(NSDictionary *JSONResponse) {
                                     MXStrongifyAndReturnIfNil(self);

                                     if (success)
                                     {
                                         __block NSArray<MXDevice *> *devices;
                                         [self dispatchProcessing:^{
                                             MXJSONModelSetMXJSONModelArray(devices, MXDevice, JSONResponse[@"devices"]);
                                         } andCompletion:^{
                                             success(devices);
                                         }];
                                     }
                                 } failure:^(NSError *error) {
                                     MXStrongifyAndReturnIfNil(self);
                                     [self dispatchFailure:error inBlock:failure];
                                 }];
}

- (MXHTTPOperation*)deviceByDeviceId:(NSString *)deviceId
                             success:(void (^)(MXDevice *))success
                             failure:(void (^)(NSError *error))failure
{
    MXWeakify(self);
    return [httpClient requestWithMethod:@"GET"
                                    path:[NSString stringWithFormat:@"%@/devices/%@", kMXAPIPrefixPathUnstable, deviceId]
                              parameters:nil
                                 success:^(NSDictionary *JSONResponse) {
                                     MXStrongifyAndReturnIfNil(self);

                                     if (success)
                                     {
                                         __block MXDevice *device;
                                         [self dispatchProcessing:^{
                                             MXJSONModelSetMXJSONModel(device, MXDevice, JSONResponse);
                                         } andCompletion:^{
                                             success(device);
                                         }];
                                     }
                                 } failure:^(NSError *error) {
                                     MXStrongifyAndReturnIfNil(self);
                                     [self dispatchFailure:error inBlock:failure];
                                 }];
}

- (MXHTTPOperation*)setDeviceName:(NSString *)deviceName
                      forDeviceId:(NSString *)deviceId
                          success:(void (^)(void))success
                          failure:(void (^)(NSError *error))failure
{
    NSDictionary *parameters;
    if (deviceName.length)
    {
        parameters = @{@"display_name": deviceName};
    }

    MXWeakify(self);
    return [httpClient requestWithMethod:@"PUT"
                                    path:[NSString stringWithFormat:@"%@/devices/%@", kMXAPIPrefixPathUnstable, deviceId]
                              parameters:parameters
                                 success:^(NSDictionary *JSONResponse) {
                                     MXStrongifyAndReturnIfNil(self);
                                     [self dispatchSuccess:success];
                                 } failure:^(NSError *error) {
                                     MXStrongifyAndReturnIfNil(self);
                                     [self dispatchFailure:error inBlock:failure];
                                 }];
}

- (MXHTTPOperation*)getSessionToDeleteDeviceByDeviceId:(NSString *)deviceId
                                               success:(void (^)(MXAuthenticationSession *authSession))success
                                               failure:(void (^)(NSError *error))failure
{
    // Use DELETE with no params to get the supported authentication flows to delete device.
    // The request will fail with Unauthorized status code, but the auth session will be available in response data.
    MXWeakify(self);
    return [httpClient requestWithMethod:@"DELETE"
                                    path:[NSString stringWithFormat:@"%@/devices/%@", kMXAPIPrefixPathUnstable, [deviceId stringByAddingPercentEscapesUsingEncoding:NSUTF8StringEncoding]]
                              parameters:nil
                                 success:^(NSDictionary *JSONResponse) {
                                     MXStrongifyAndReturnIfNil(self);
                                     
                                     NSLog(@"[MXRestClient] Warning: get an authentication session to delete a device failed");
                                     if (success)
                                     {
                                         [self dispatchProcessing:nil
                                                    andCompletion:^{
                                                        success(nil);
                                                    }];
                                     }
                                 }
                                 failure:^(NSError *error) {
                                     MXStrongifyAndReturnIfNil(self);

                                     __block MXAuthenticationSession *authSession;
                                     [self dispatchProcessing:^{
                                         if (error.userInfo[MXHTTPClientErrorResponseDataKey])
                                         {
                                             // The auth session should be available in response data in case of unauthorized request.
                                             NSDictionary *JSONResponse = error.userInfo[MXHTTPClientErrorResponseDataKey];
                                             if (JSONResponse)
                                             {
                                                 MXJSONModelSetMXJSONModel(authSession, MXAuthenticationSession, JSONResponse);
                                             }
                                         }
                                     } andCompletion:^{
                                         if (authSession)
                                         {
                                             if (success)
                                             {
                                                 success(authSession);
                                             }
                                         }
                                         else if (failure)
                                         {
                                             failure(error);
                                         }
                                     }];
                                 }];
}

- (MXHTTPOperation*)deleteDeviceByDeviceId:(NSString *)deviceId
                                authParams:(NSDictionary*)authParameters
                                   success:(void (^)(void))success
                                   failure:(void (^)(NSError *error))failure
{
    NSData *payloadData = nil;
    if (authParameters)
    {
        payloadData = [NSJSONSerialization dataWithJSONObject:@{@"auth": authParameters} options:0 error:nil];
    }

    MXWeakify(self);
    return [httpClient requestWithMethod:@"DELETE"
                                    path:[NSString stringWithFormat:@"%@/devices/%@", kMXAPIPrefixPathUnstable, [deviceId stringByAddingPercentEscapesUsingEncoding:NSUTF8StringEncoding]]
                              parameters:nil
                                    data:payloadData
                                 headers:@{@"Content-Type": @"application/json"}
                                 timeout:-1
                          uploadProgress:nil
                                 success:^(NSDictionary *JSONResponse) {
                                     MXStrongifyAndReturnIfNil(self);
                                     [self dispatchSuccess:success];
                                 } failure:^(NSError *error) {
                                     MXStrongifyAndReturnIfNil(self);
                                     [self dispatchFailure:error inBlock:failure];
                                 }];
}
    
#pragma mark - Groups
- (MXHTTPOperation*)acceptGroupInvite:(NSString*)groupId
                              success:(void (^)(void))success
                              failure:(void (^)(NSError *error))failure
{
    return [self doGroupMembershipRequest:groupId
                               membership:@"accept_invite"
                               parameters:nil
                                  success:success failure:failure];
}
    
- (MXHTTPOperation*)leaveGroup:(NSString*)groupId
                      success:(void (^)(void))success
                      failure:(void (^)(NSError *error))failure
{
    return [self doGroupMembershipRequest:groupId
                               membership:@"leave"
                               parameters:nil
                                  success:success failure:failure];
}

- (MXHTTPOperation*)updateGroupPublicity:(NSString*)groupId
                            isPublicised:(BOOL)isPublicised
                                 success:(void (^)(void))success
                                 failure:(void (^)(NSError *error))failure
{
    NSString *path = [NSString stringWithFormat:@"%@/groups/%@/self/update_publicity", apiPathPrefix, [groupId stringByAddingPercentEscapesUsingEncoding:NSUTF8StringEncoding]];

    MXWeakify(self);
    return [httpClient requestWithMethod:@"PUT"
                                    path:path
                              parameters:@{@"publicise": @(isPublicised)}
                                 success:^(NSDictionary *JSONResponse) {
                                     MXStrongifyAndReturnIfNil(self);
                                     [self dispatchSuccess:success];
                                 }
                                 failure:^(NSError *error) {
                                     MXStrongifyAndReturnIfNil(self);
                                     [self dispatchFailure:error inBlock:failure];
                                 }];
}

- (MXHTTPOperation*)getGroupProfile:(NSString*)groupId
                            success:(void (^)(MXGroupProfile *groupProfile))success
                            failure:(void (^)(NSError *error))failure
{
    NSString *path = [NSString stringWithFormat:@"%@/groups/%@/profile", apiPathPrefix, [groupId stringByAddingPercentEscapesUsingEncoding:NSUTF8StringEncoding]];

    MXWeakify(self);
    return [httpClient requestWithMethod:@"GET"
                                    path:path
                              parameters:nil
                                 success:^(NSDictionary *JSONResponse) {
                                     MXStrongifyAndReturnIfNil(self);

                                     if (success)
                                     {
                                         __block MXGroupProfile *groupProfile;
                                         [self dispatchProcessing:^{
                                             MXJSONModelSetMXJSONModel(groupProfile, MXGroupProfile, JSONResponse);
                                         } andCompletion:^{
                                             success(groupProfile);
                                         }];
                                     }
                                 }
                                 failure:^(NSError *error) {
                                     MXStrongifyAndReturnIfNil(self);
                                     [self dispatchFailure:error inBlock:failure];
                                 }];
}

- (MXHTTPOperation*)getGroupSummary:(NSString*)groupId
                            success:(void (^)(MXGroupSummary *groupSummary))success
                            failure:(void (^)(NSError *error))failure
{
    NSString *path = [NSString stringWithFormat:@"%@/groups/%@/summary", apiPathPrefix, [groupId stringByAddingPercentEscapesUsingEncoding:NSUTF8StringEncoding]];

    MXWeakify(self);
    return [httpClient requestWithMethod:@"GET"
                                    path:path
                              parameters:nil
                                 success:^(NSDictionary *JSONResponse) {
                                     MXStrongifyAndReturnIfNil(self);

                                     if (success)
                                     {
                                         __block MXGroupSummary *groupSummary;
                                         [self dispatchProcessing:^{
                                             MXJSONModelSetMXJSONModel(groupSummary, MXGroupSummary, JSONResponse);
                                         } andCompletion:^{
                                             success(groupSummary);
                                         }];
                                     }
                                 }
                                 failure:^(NSError *error) {
                                     MXStrongifyAndReturnIfNil(self);
                                     [self dispatchFailure:error inBlock:failure];
                                 }];
}

- (MXHTTPOperation*)getGroupUsers:(NSString*)groupId
                          success:(void (^)(MXGroupUsers *groupUsers))success
                          failure:(void (^)(NSError *error))failure
{
    NSString *path = [NSString stringWithFormat:@"%@/groups/%@/users", apiPathPrefix, [groupId stringByAddingPercentEscapesUsingEncoding:NSUTF8StringEncoding]];

    MXWeakify(self);
    return [httpClient requestWithMethod:@"GET"
                                    path:path
                              parameters:nil
                                 success:^(NSDictionary *JSONResponse) {
                                     MXStrongifyAndReturnIfNil(self);

                                     if (success)
                                     {
                                         __block MXGroupUsers *groupUsers;
                                         [self dispatchProcessing:^{
                                             MXJSONModelSetMXJSONModel(groupUsers, MXGroupUsers, JSONResponse);
                                         } andCompletion:^{
                                             success(groupUsers);
                                         }];
                                     }
                                 }
                                 failure:^(NSError *error) {
                                     MXStrongifyAndReturnIfNil(self);
                                     [self dispatchFailure:error inBlock:failure];
                                 }];
}

- (MXHTTPOperation*)getGroupInvitedUsers:(NSString*)groupId
                                 success:(void (^)(MXGroupUsers *invitedUsers))success
                                 failure:(void (^)(NSError *error))failure
{
    NSString *path = [NSString stringWithFormat:@"%@/groups/%@/invited_users", apiPathPrefix, [groupId stringByAddingPercentEscapesUsingEncoding:NSUTF8StringEncoding]];

    MXWeakify(self);
    return [httpClient requestWithMethod:@"GET"
                                    path:path
                              parameters:nil
                                 success:^(NSDictionary *JSONResponse) {
                                     MXStrongifyAndReturnIfNil(self);

                                     if (success)
                                     {
                                         __block MXGroupUsers *groupUsers;
                                         [self dispatchProcessing:^{
                                             MXJSONModelSetMXJSONModel(groupUsers, MXGroupUsers, JSONResponse);
                                         } andCompletion:^{
                                             success(groupUsers);
                                         }];
                                     }
                                 }
                                 failure:^(NSError *error) {
                                     MXStrongifyAndReturnIfNil(self);
                                     [self dispatchFailure:error inBlock:failure];
                                 }];
}

- (MXHTTPOperation*)getGroupRooms:(NSString*)groupId
                          success:(void (^)(MXGroupRooms *groupRooms))success
                          failure:(void (^)(NSError *error))failure
{
    NSString *path = [NSString stringWithFormat:@"%@/groups/%@/rooms", apiPathPrefix, [groupId stringByAddingPercentEscapesUsingEncoding:NSUTF8StringEncoding]];

    MXWeakify(self);
    return [httpClient requestWithMethod:@"GET"
                                    path:path
                              parameters:nil
                                 success:^(NSDictionary *JSONResponse) {
                                     MXStrongifyAndReturnIfNil(self);

                                     if (success)
                                     {
                                         __block MXGroupRooms *groupRooms;
                                         [self dispatchProcessing:^{
                                             MXJSONModelSetMXJSONModel(groupRooms, MXGroupRooms, JSONResponse);
                                         } andCompletion:^{
                                             success(groupRooms);
                                         }];
                                     }
                                 }
                                 failure:^(NSError *error) {
                                     MXStrongifyAndReturnIfNil(self);
                                     [self dispatchFailure:error inBlock:failure];
                                 }];
}
    
// Generic methods to change group membership
- (MXHTTPOperation*)doGroupMembershipRequest:(NSString*)groupId
                                  membership:(NSString*)membership
                                  parameters:(NSDictionary*)parameters
                                     success:(void (^)(void))success
                                     failure:(void (^)(NSError *error))failure
{
    NSString *path = [NSString stringWithFormat:@"%@/groups/%@/self/%@", apiPathPrefix, [groupId stringByAddingPercentEscapesUsingEncoding:NSUTF8StringEncoding], membership];
    
    // A body is required even if empty
    if (nil == parameters)
    {
        parameters = @{};
    }

    MXWeakify(self);
    return [httpClient requestWithMethod:@"PUT"
                                    path:path
                              parameters:parameters
                                 success:^(NSDictionary *JSONResponse) {
                                     MXStrongifyAndReturnIfNil(self);
                                     [self dispatchSuccess:success];
                                 }
                                 failure:^(NSError *error) {
                                     MXStrongifyAndReturnIfNil(self);
                                     [self dispatchFailure:error inBlock:failure];
                                 }];
}

- (MXHTTPOperation*)getPublicisedGroupsForUsers:(NSArray<NSString*>*)userIds
                                        success:(void (^)(NSDictionary<NSString*, NSArray<NSString*>*> *publicisedGroupsByUserId))success
                                        failure:(void (^)(NSError *error))failure
{
    
    // sanity check
    if (!userIds || !userIds.count)
    {
        NSError* error = [NSError errorWithDomain:@"Invalid params" code:500 userInfo:nil];
        
        [self dispatchFailure:error inBlock:failure];
        return nil;
    }
    
    NSString *path = [NSString stringWithFormat:@"%@/publicised_groups", apiPathPrefix];

    MXWeakify(self);
    return [httpClient requestWithMethod:@"POST"
                                    path:path
                              parameters:@{@"user_ids": userIds}
                                 success:^(NSDictionary *JSONResponse) {
                                     MXStrongifyAndReturnIfNil(self);

                                     if (success)
                                     {
                                         __block NSDictionary *publicisedGroupsByUserId;
                                         [self dispatchProcessing:^{
                                             MXJSONModelSetDictionary(publicisedGroupsByUserId, JSONResponse[@"users"]);
                                         } andCompletion:^{
                                             success(publicisedGroupsByUserId);
                                         }];
                                     }
                                 }
                                 failure:^(NSError *error) {
                                     MXStrongifyAndReturnIfNil(self);
                                     [self dispatchFailure:error inBlock:failure];
                                 }];
}


#pragma mark - Private methods

/**
 Dispatch code blocks to respective GCD queue.

 @param processingBlock code block to run on the processing queue.
 @param completionBlock code block to run on the completion queue.
 */
- (void)dispatchProcessing:(dispatch_block_t)processingBlock andCompletion:(dispatch_block_t)completionBlock
{
    if (processingQueue)
    {
        MXWeakify(self);
        dispatch_async(processingQueue, ^{
            MXStrongifyAndReturnIfNil(self);

            if (processingBlock)
            {
                processingBlock();
            }

            if (self->completionQueue)
            {
                dispatch_async(self->completionQueue, ^{
                    completionBlock();
                });
            }
        });
    }
}

/**
 Dispatch the execution of the success block on the completion queue.

 with a go through the processing queue in order to keep the server
 response order.

 @param successBlock code block to run on the completion queue.
 */
- (void)dispatchSuccess:(dispatch_block_t)successBlock
{
    if (successBlock)
    {
        [self dispatchProcessing:nil andCompletion:successBlock];
    }
}

/**
 Dispatch the execution of the failure block on the completion queue.

 with a go through the processing queue in order to keep the server
 response order.

 @param failureBlock code block to run on the completion queue.
 */
- (void)dispatchFailure:(NSError*)error inBlock:(void (^)(NSError *error))failureBlock
{
    if (failureBlock && processingQueue)
    {
        MXWeakify(self);
        dispatch_async(processingQueue, ^{
            MXStrongifyAndReturnIfNil(self);

            if (self->completionQueue)
            {
                dispatch_async(self->completionQueue, ^{
                    failureBlock(error);
                });
            }
        });
    }
}

@end<|MERGE_RESOLUTION|>--- conflicted
+++ resolved
@@ -37,20 +37,6 @@
 NSString *const kMXIdentityAPIPrefixPath = @"_matrix/identity/api/v1";
 
 /**
-<<<<<<< HEAD
- Prefix used in path of antivirus server API requests.
- */
-NSString *const kMXAntivirusAPIPrefixPathUnstable = @"_matrix/media_proxy/unstable/";
-
-/**
- Matrix content respository path
- */
-NSString *const kMXContentUriScheme  = @"mxc://";
-NSString *const kMXContentPrefixPath = @"_matrix/media/v1";
-
-/**
-=======
->>>>>>> fa3792f9
  Account data types
  */
 NSString *const kMXAccountDataTypeIgnoredUserList = @"m.ignored_user_list";
